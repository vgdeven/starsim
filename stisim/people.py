"""
Defines the People class and functions associated with making people
"""

# %% Imports
import numpy as np
<<<<<<< HEAD
import functools
from . import utils as ssu
from .version import __version__

__all__ = ['State', 'BasePeople', 'People']


# %% States

class State(sc.prettyobj):
    def __init__(self, name, dtype, fill_value=0, shape=None, distdict=None, eligibility=None, na_val=False,
                 label=None):
        """
        Args:
            name: name of the result as used in the model
            dtype: datatype
            fill_value: default value for this state upon model initialization
            shape: If not none, set to match a string in `pars` containing the dimensionality
            distdict: dictionary with distribution definition
            eligibility: string/callable which defines the people who are eligible to assume this state
            na_val: value of this state for people who are not eligible for it (default False)
            label: text used to construct labels for the result for displaying on plots and other outputs
        """
        self.name = name
        self.dtype = dtype
        self.fill_value = fill_value
        self.shape = shape
        self.distdict = distdict
        self.eligibility = eligibility
        self.na_val = na_val
        self.is_dist = distdict is not None  # Set this by default, but allow it to be overridden
        self.label = label or name
        return

    @property
    def ndim(self):
        return len(sc.tolist(self.shape)) + 1

    def get_eligibility(self, people):
        """ Get a boolean array of the people who are eligible to assume this state """
        if self.eligibility is None:
            return np.full(len(people), True, dtype=bool)
        elif callable(self.eligibility):
            eligible = self.eligibility(people)
        elif isinstance(self.eligibility, str):
            eligible = people[self.eligibility]
        return eligible

    def new(self, n, people=None):
        if people is not None:
            full_out = self.new_scalar(n, fill_value=self.na_val)
            inds = ssu.true(self.get_eligibility(people))
            defined_vals = self.new(len(inds))
            full_out[inds] = defined_vals
            return full_out

        else:
            if self.is_dist:
                return self.new_dist(n)
            else:
                return self.new_scalar(n)

    def new_scalar(self, n, fill_value=None):
        if fill_value is None: fill_value = self.fill_value
        shape = sc.tolist(self.shape)
        shape.append(n)
        out = np.full(shape, dtype=self.dtype, fill_value=fill_value)
        return out

    def new_dist(self, n):
        shape = sc.tolist(self.shape)
        shape.append(n)
        out = ssu.sample(**self.distdict, size=tuple(shape))
        return out


base_states = ssu.named_dict(
    State('uid', int),
    State('age', float),
    State('female', bool, distdict=dict(dist='choice', par1=[True, False], par2=[0.5, 0.5])),
    State('debut', float),
    State('dead', bool, False),
    State('ti_dead', float, np.nan),  # Time index for death
    State('scale', float, 1.0),
)
=======
import sciris as sc
import stisim as ss

__all__ = ['BasePeople', 'People']
>>>>>>> f8d134a7

# %% Main people class
<<<<<<< HEAD

base_key = 'uid'  # Define the key used by default for getting length, etc.


=======
>>>>>>> f8d134a7
class BasePeople(sc.prettyobj):
    """
    A class to handle all the boilerplate for people -- everything interesting 
    happens in the People class, whereas this class exists to handle the less 
    interesting implementation details.
    """

    def __init__(self, n):

        self.initialized = False
        self._uid_map = ss.DynamicView(int, fill_value=ss.INT_NAN)  # This variable tracks all UIDs ever created
        self.uid = ss.DynamicView(int, fill_value=ss.INT_NAN)  # This variable tracks all UIDs currently in use

        self._uid_map.initialize(n)
        self._uid_map[:] = np.arange(0, n)
        self.uid.initialize(n)
        self.uid[:] = np.arange(0, n)

        # We internally store states in a dict keyed by the memory ID of the state, so that we can have colliding names
        # e.g., across modules, but we will never change the size of a State multiple times in the same iteration over
        # _states. This is a hidden variable because it is internally used to synchronize the size of all States contained
        # within the sim, regardless of where they are. In contrast, `People.states` offers a more user-friendly way to access
        # a selection of the states e.g., module states could be added in there, while intervention states might not
        self._states = {}

    def __len__(self):
        """ Length of people """
        return len(self.uid)

    def add_state(self, state):
        if id(state) not in self._states:
            self._states[id(state)] = state
        return

    def grow(self, n):
        """
        Increase the number of agents

<<<<<<< HEAD
        Automatically reallocate underlying arrays if required
        
        Args:
            n (int): Number of new agents to add
        """
        orig_n = self._n
        new_total = orig_n + n
        if new_total > self._s:
            n_new = max(n, int(self._s / 2))  # Minimum 50% growth
            for state_name, state in self.states.items():
                self._data[state_name] = np.concatenate([self._data[state_name], state.new(n_new, people=self)],
                                                        axis=self._data[state_name].ndim - 1)
            self._s += n_new
        self._n += n
        self._map_arrays()
        new_inds = np.arange(orig_n, self._n)
        return new_inds

    def _map_arrays(self, keys=None):
=======
        :param n: Integer number of agents to add
>>>>>>> f8d134a7
        """
        start_uid = len(self._uid_map)
        start_idx = len(self.uid)

        new_uids = np.arange(start_uid, start_uid + n)
        new_inds = np.arange(start_idx, start_idx + n)

        self._uid_map.grow(n)
        self._uid_map[new_uids] = new_inds

        self.uid.grow(n)
        self.uid[new_inds] = new_uids

        for state in self._states.values():
            state.grow(n)

        return new_uids

    def remove(self, uids_to_remove):
        """
<<<<<<< HEAD

        # CK: consider refactor
        def rsetattr(obj, attr, val):
            pre, _, post = attr.rpartition('.')
            return setattr(rgetattr(obj, pre) if pre else obj, post, val)

        def rgetattr(obj, attr, *args):
            def _getattr(obj, attr):
                return getattr(obj, attr, *args)

            return functools.reduce(_getattr, [obj] + attr.split('.'))

        row_inds = slice(None, self._n)

        # Handle keys
        if keys is None: keys = self.states.keys()
        keys = sc.tolist(keys)

        # Map arrays for selected keys
        for k in keys:
            arr = self._data[k]
            if arr.ndim == 1:
                rsetattr(self, k, arr[row_inds])
            elif arr.ndim == 2:
                rsetattr(self, k, arr[:, row_inds])
            else:
                errormsg = 'Can only operate on 1D or 2D arrays'
                raise TypeError(errormsg)
=======
        Reduce the number of agents
>>>>>>> f8d134a7

        :param uids_to_remove: An int/list/array containing the UID(s) to remove
        """
        # Calculate the *indices* to keep
        keep_uids = self.uid[~np.in1d(self.uid, uids_to_remove)]  # Calculate UIDs to keep
        keep_inds = self._uid_map[keep_uids]  # Calculate indices to keep

        # Trim the UIDs and states
        self.uid._trim(keep_inds)
        for state in self._states.values():
            state._trim(keep_inds)

        # Update the UID map
        self._uid_map[:] = ss.INT_NAN  # Clear out all previously used UIDs
        self._uid_map[keep_uids] = np.arange(0, len(keep_uids))  # Assign the array indices for all of the current UIDs
        return

    def __getitem__(self, key):
        """
        Allow people['attr'] instead of getattr(people, 'attr')
        If the key is an integer, alias `people.person()` to return a `Person` instance
        """
        if isinstance(key, int):
            return self.person(key)  # TODO: need to re-implement
        else:
            return self.__getattribute__(key)

    def __setitem__(self, key, value):
        """ Ditto """
        return self.__setattr__(key, value)

    def __iter__(self):
        """ Iterate over people """
        for i in range(len(self)):
            yield self[i]
<<<<<<< HEAD

    @property
    def active(self):
        """ Indices of everyone sexually active  """
        return (self.age >= self.debut) & self.alive

    @property
    def male(self):
        """ Indices of males  """
        return ~self.female

    @property
    def alive(self):
        """ Alive boolean """
        return ~self.dead

=======
>>>>>>> f8d134a7

class People(BasePeople):
    """
    A class to perform all the operations on the people
    This class is usually created automatically by the sim. The only required input
    argument is the population size, but typically the full parameters dictionary
    will get passed instead since it will be needed before the People object is
    initialized.

    Note that this class handles the mechanics of updating the actual people, while
    ``ss.BasePeople`` takes care of housekeeping (saving, loading, exporting, etc.).
    Please see the BasePeople class for additional methods.

    Args:
        pars (dict): the sim parameters, e.g. sim.pars -- alternatively, if a number, interpreted as n_agents
        strict (bool): whether to only create keys that are already in self.meta.person; otherwise, let any key be set
        pop_trend (dataframe): a dataframe of years and population sizes, if available
        kwargs (dict): the actual data, e.g. from a popdict, being specified

    **Examples**::
        ppl = ss.People(2000)
    """

    # %% Basic methods

<<<<<<< HEAD
    def __init__(self, n, states=None, strict=True, **kwargs):
        """
        Initialize
        """

        self.initialized = False
        self.version = __version__  # Store version info

        # Initialize states, networks, modules
        if states is not None:
            if not sc.isiterable(states):
                states = ssu.named_dict(states)
        self.states = sc.mergedicts(base_states, states)
        self.networks = ssu.named_dict()
        self._modules = sc.autolist()

        # Private variables relating to dynamic allocation
        self._data = dict()
        self._n = n  # Number of agents (initial)
        self._s = self._n  # Underlying array sizes
        self._inds = None  # No filtering indices

        # Initialize underlying storage and map arrays
        for state_name, state in self.states.items():
            self._data[state_name] = state.new(self._n)
        self._map_arrays()
        self['uid'][:] = np.arange(self._n)

        # Define lock attribute here, since BasePeople.lock()/unlock() requires it
        self._lock = False  # Prevent further modification of keys

        if strict: self.lock()  # If strict is true, stop further keys from being set (does not affect attributes)
        self.kwargs = kwargs
        return

=======
    def __init__(self, n, extra_states=None, networks=None):
        """ Initialize """

        super().__init__(n)

        self.initialized = False
        self.version = ss.__version__  # Store version info

        states = [
            ss.State('age', float),
            ss.State('female', bool, ss.choice([True,False])),
            ss.State('debut', float),
            ss.State('alive', bool, True),
            ss.State('ti_dead', float, np.nan),  # Time index for death
            ss.State('scale', float, 1.0),
        ]
        states.extend(sc.promotetolist(extra_states))

        self.states = ss.ndict()
        self._initialize_states(states)
        self.networks = ss.ndict(networks)

        return

>>>>>>> f8d134a7
    def initialize(self, popdict=None):
        """ Initialize people by setting their attributes """
        if popdict is None:  # TODO: update
            self['age'][:] = np.random.random(size=len(self)) * 100
            self['female'][:] = np.random.choice([False, True], size=len(self))
        else:
            # Use random defaults
            self['age'][:] = popdict['age']
            self['female'][:] = popdict['female']
        self.initialized = True
        return

<<<<<<< HEAD
    def add_state(self, state=None, name=None, dtype=None, fill_value=0, shape=None, distdict=None,
                  eligibility=None, na_val=0, label=None):
        """
        Add a state to people. Most useful when adding a state whose value depends on other states,
        e.g. MSM, FSW, clients.

        Examples:
             ppl = ss.People(100) # Create people
             ppl.add_state('rural', bool) # Add flag for rural, all False by default

            ppl = ss.People(100) # Create people
            fsw_distdict = dict(dist='choice', par1=[1, 0], par2=[0.15, 0.85]) # Let 15% of the female population be FSW
            ppl.add_state('fsw', bool, eligibility='female', distdict=fsw_distdict, na_val=False)

            ppl = ss.People(100)
            fsw_eligible = lambda ppl: (ppl.age>20) & (ppl.age<30) & ppl.female
            ppl.add_state('fsw', bool, eligibility=fsw_eligible, distdict=fsw_distdict, na_val=False)
        """
        # Define state and add
        if state is None:
            state = State(name, dtype, fill_value=fill_value, shape=shape, distdict=distdict,
                          eligibility=eligibility, na_val=na_val, label=label)
        self.states[name] = state

        # Add to data and map arrays
        self._data[name] = state.new(self._n, people=self)
        self._map_arrays(name)

        return

    def add_substates(self, obj):
        for state_name, state in obj.states.items():
            combined_name = obj.name + '.' + state_name
            self._data[combined_name] = state.new(self._n, self)
            self._map_arrays(keys=combined_name)
            self.states[combined_name] = state
=======
    def _initialize_states(self, states):
        for state in states:
            self.add_state(state)  # Register the state internally for dynamic growth
            self.states.append(state)  # Expose these states with their original names
            state.initialize(self)  # Connect the state to this people instance
            setattr(self, state.name, state)
        return
>>>>>>> f8d134a7

    def add_module(self, module, force=False):
        # Map the module's states into the People state ndict
        if hasattr(self, module.name) and not force:
            raise Exception(f'Module {module.name} already added')
        self.__setattr__(module.name, sc.objdict())
<<<<<<< HEAD
        self.add_substates(module)
        return

    def add_network(self, network, force=False):
        if hasattr(self, network.name) and not force:
            raise Exception(f'Network {network.name} already added')
        self.__setattr__(network.name, network)
        # self.add_substates(network) # not needed on new branch

=======

        # The entries created below make it possible to do `sim.people.hiv.susceptible` or
        # `sim.people.states['hiv.susceptible']` and have both of them work
        module_states = sc.objdict()
        setattr(self, module.name, module_states)
        self._register_module_states(module, module_states)

    def _register_module_states(self, module, module_states):
        """Enable dot notation for module specific states:
         - `sim.people.hiv.susceptible` or
         - `sim.people.states['hiv.susceptible'`
        """

        for state_name, state in module.states.items():
            combined_name = module.name + '.' + state_name  # We will have to resolve how this works with multiple instances of the same module (e.g., for strains). The underlying machinery should be fine though, with People._states being flat and keyed by ID
            self.states[combined_name] = state  # Register the state on the user-facing side using the combined name. Within the original module, it can still be referenced by its original name
            pre, _, post = combined_name.rpartition('.')
            setattr(module_states, state_name, state)

        return

>>>>>>> f8d134a7
    def scale_flows(self, inds):
        """
        Return the scaled versions of the flows -- replacement for len(inds)
        followed by scale factor multiplication
        """
        return self.scale[inds].sum()

<<<<<<< HEAD
=======
    def update(self, sim):
        """ Update demographics and networks """
        self.update_demographics(sim.dt, sim.ti)
        self.update_networks()
        return

>>>>>>> f8d134a7
    def update_demographics(self, dt, ti):
        """ Perform vital dynamic updates at the current timestep """
        self.age[self.alive] += dt
        self.alive[self.ti_dead <= ti] = False
        return

<<<<<<< HEAD
        self.age[~self.dead] += dt
        self.dead[self.ti_dead <= ti] = True
=======
    def update_networks(self):
        """
        Update networks
        """
        for network in self.networks.values():
            network.update(self)

    @property
    def active(self):
        """ Indices of everyone sexually active  """
        return (self.age >= self.debut) & self.alive

    @property
    def dead(self):
        """ Dead boolean """
        return ~self.alive

    @property
    def male(self):
        """ Male boolean """
        return ~self.female
>>>>>>> f8d134a7
<|MERGE_RESOLUTION|>--- conflicted
+++ resolved
@@ -4,107 +4,12 @@
 
 # %% Imports
 import numpy as np
-<<<<<<< HEAD
-import functools
-from . import utils as ssu
-from .version import __version__
-
-__all__ = ['State', 'BasePeople', 'People']
-
-
-# %% States
-
-class State(sc.prettyobj):
-    def __init__(self, name, dtype, fill_value=0, shape=None, distdict=None, eligibility=None, na_val=False,
-                 label=None):
-        """
-        Args:
-            name: name of the result as used in the model
-            dtype: datatype
-            fill_value: default value for this state upon model initialization
-            shape: If not none, set to match a string in `pars` containing the dimensionality
-            distdict: dictionary with distribution definition
-            eligibility: string/callable which defines the people who are eligible to assume this state
-            na_val: value of this state for people who are not eligible for it (default False)
-            label: text used to construct labels for the result for displaying on plots and other outputs
-        """
-        self.name = name
-        self.dtype = dtype
-        self.fill_value = fill_value
-        self.shape = shape
-        self.distdict = distdict
-        self.eligibility = eligibility
-        self.na_val = na_val
-        self.is_dist = distdict is not None  # Set this by default, but allow it to be overridden
-        self.label = label or name
-        return
-
-    @property
-    def ndim(self):
-        return len(sc.tolist(self.shape)) + 1
-
-    def get_eligibility(self, people):
-        """ Get a boolean array of the people who are eligible to assume this state """
-        if self.eligibility is None:
-            return np.full(len(people), True, dtype=bool)
-        elif callable(self.eligibility):
-            eligible = self.eligibility(people)
-        elif isinstance(self.eligibility, str):
-            eligible = people[self.eligibility]
-        return eligible
-
-    def new(self, n, people=None):
-        if people is not None:
-            full_out = self.new_scalar(n, fill_value=self.na_val)
-            inds = ssu.true(self.get_eligibility(people))
-            defined_vals = self.new(len(inds))
-            full_out[inds] = defined_vals
-            return full_out
-
-        else:
-            if self.is_dist:
-                return self.new_dist(n)
-            else:
-                return self.new_scalar(n)
-
-    def new_scalar(self, n, fill_value=None):
-        if fill_value is None: fill_value = self.fill_value
-        shape = sc.tolist(self.shape)
-        shape.append(n)
-        out = np.full(shape, dtype=self.dtype, fill_value=fill_value)
-        return out
-
-    def new_dist(self, n):
-        shape = sc.tolist(self.shape)
-        shape.append(n)
-        out = ssu.sample(**self.distdict, size=tuple(shape))
-        return out
-
-
-base_states = ssu.named_dict(
-    State('uid', int),
-    State('age', float),
-    State('female', bool, distdict=dict(dist='choice', par1=[True, False], par2=[0.5, 0.5])),
-    State('debut', float),
-    State('dead', bool, False),
-    State('ti_dead', float, np.nan),  # Time index for death
-    State('scale', float, 1.0),
-)
-=======
 import sciris as sc
 import stisim as ss
 
 __all__ = ['BasePeople', 'People']
->>>>>>> f8d134a7
 
 # %% Main people class
-<<<<<<< HEAD
-
-base_key = 'uid'  # Define the key used by default for getting length, etc.
-
-
-=======
->>>>>>> f8d134a7
 class BasePeople(sc.prettyobj):
     """
     A class to handle all the boilerplate for people -- everything interesting 
@@ -143,29 +48,7 @@
         """
         Increase the number of agents
 
-<<<<<<< HEAD
-        Automatically reallocate underlying arrays if required
-        
-        Args:
-            n (int): Number of new agents to add
-        """
-        orig_n = self._n
-        new_total = orig_n + n
-        if new_total > self._s:
-            n_new = max(n, int(self._s / 2))  # Minimum 50% growth
-            for state_name, state in self.states.items():
-                self._data[state_name] = np.concatenate([self._data[state_name], state.new(n_new, people=self)],
-                                                        axis=self._data[state_name].ndim - 1)
-            self._s += n_new
-        self._n += n
-        self._map_arrays()
-        new_inds = np.arange(orig_n, self._n)
-        return new_inds
-
-    def _map_arrays(self, keys=None):
-=======
         :param n: Integer number of agents to add
->>>>>>> f8d134a7
         """
         start_uid = len(self._uid_map)
         start_idx = len(self.uid)
@@ -186,38 +69,7 @@
 
     def remove(self, uids_to_remove):
         """
-<<<<<<< HEAD
-
-        # CK: consider refactor
-        def rsetattr(obj, attr, val):
-            pre, _, post = attr.rpartition('.')
-            return setattr(rgetattr(obj, pre) if pre else obj, post, val)
-
-        def rgetattr(obj, attr, *args):
-            def _getattr(obj, attr):
-                return getattr(obj, attr, *args)
-
-            return functools.reduce(_getattr, [obj] + attr.split('.'))
-
-        row_inds = slice(None, self._n)
-
-        # Handle keys
-        if keys is None: keys = self.states.keys()
-        keys = sc.tolist(keys)
-
-        # Map arrays for selected keys
-        for k in keys:
-            arr = self._data[k]
-            if arr.ndim == 1:
-                rsetattr(self, k, arr[row_inds])
-            elif arr.ndim == 2:
-                rsetattr(self, k, arr[:, row_inds])
-            else:
-                errormsg = 'Can only operate on 1D or 2D arrays'
-                raise TypeError(errormsg)
-=======
         Reduce the number of agents
->>>>>>> f8d134a7
 
         :param uids_to_remove: An int/list/array containing the UID(s) to remove
         """
@@ -253,25 +105,7 @@
         """ Iterate over people """
         for i in range(len(self)):
             yield self[i]
-<<<<<<< HEAD
-
-    @property
-    def active(self):
-        """ Indices of everyone sexually active  """
-        return (self.age >= self.debut) & self.alive
-
-    @property
-    def male(self):
-        """ Indices of males  """
-        return ~self.female
-
-    @property
-    def alive(self):
-        """ Alive boolean """
-        return ~self.dead
-
-=======
->>>>>>> f8d134a7
+
 
 class People(BasePeople):
     """
@@ -297,43 +131,6 @@
 
     # %% Basic methods
 
-<<<<<<< HEAD
-    def __init__(self, n, states=None, strict=True, **kwargs):
-        """
-        Initialize
-        """
-
-        self.initialized = False
-        self.version = __version__  # Store version info
-
-        # Initialize states, networks, modules
-        if states is not None:
-            if not sc.isiterable(states):
-                states = ssu.named_dict(states)
-        self.states = sc.mergedicts(base_states, states)
-        self.networks = ssu.named_dict()
-        self._modules = sc.autolist()
-
-        # Private variables relating to dynamic allocation
-        self._data = dict()
-        self._n = n  # Number of agents (initial)
-        self._s = self._n  # Underlying array sizes
-        self._inds = None  # No filtering indices
-
-        # Initialize underlying storage and map arrays
-        for state_name, state in self.states.items():
-            self._data[state_name] = state.new(self._n)
-        self._map_arrays()
-        self['uid'][:] = np.arange(self._n)
-
-        # Define lock attribute here, since BasePeople.lock()/unlock() requires it
-        self._lock = False  # Prevent further modification of keys
-
-        if strict: self.lock()  # If strict is true, stop further keys from being set (does not affect attributes)
-        self.kwargs = kwargs
-        return
-
-=======
     def __init__(self, n, extra_states=None, networks=None):
         """ Initialize """
 
@@ -358,7 +155,6 @@
 
         return
 
->>>>>>> f8d134a7
     def initialize(self, popdict=None):
         """ Initialize people by setting their attributes """
         if popdict is None:  # TODO: update
@@ -371,44 +167,6 @@
         self.initialized = True
         return
 
-<<<<<<< HEAD
-    def add_state(self, state=None, name=None, dtype=None, fill_value=0, shape=None, distdict=None,
-                  eligibility=None, na_val=0, label=None):
-        """
-        Add a state to people. Most useful when adding a state whose value depends on other states,
-        e.g. MSM, FSW, clients.
-
-        Examples:
-             ppl = ss.People(100) # Create people
-             ppl.add_state('rural', bool) # Add flag for rural, all False by default
-
-            ppl = ss.People(100) # Create people
-            fsw_distdict = dict(dist='choice', par1=[1, 0], par2=[0.15, 0.85]) # Let 15% of the female population be FSW
-            ppl.add_state('fsw', bool, eligibility='female', distdict=fsw_distdict, na_val=False)
-
-            ppl = ss.People(100)
-            fsw_eligible = lambda ppl: (ppl.age>20) & (ppl.age<30) & ppl.female
-            ppl.add_state('fsw', bool, eligibility=fsw_eligible, distdict=fsw_distdict, na_val=False)
-        """
-        # Define state and add
-        if state is None:
-            state = State(name, dtype, fill_value=fill_value, shape=shape, distdict=distdict,
-                          eligibility=eligibility, na_val=na_val, label=label)
-        self.states[name] = state
-
-        # Add to data and map arrays
-        self._data[name] = state.new(self._n, people=self)
-        self._map_arrays(name)
-
-        return
-
-    def add_substates(self, obj):
-        for state_name, state in obj.states.items():
-            combined_name = obj.name + '.' + state_name
-            self._data[combined_name] = state.new(self._n, self)
-            self._map_arrays(keys=combined_name)
-            self.states[combined_name] = state
-=======
     def _initialize_states(self, states):
         for state in states:
             self.add_state(state)  # Register the state internally for dynamic growth
@@ -416,24 +174,12 @@
             state.initialize(self)  # Connect the state to this people instance
             setattr(self, state.name, state)
         return
->>>>>>> f8d134a7
 
     def add_module(self, module, force=False):
         # Map the module's states into the People state ndict
         if hasattr(self, module.name) and not force:
             raise Exception(f'Module {module.name} already added')
         self.__setattr__(module.name, sc.objdict())
-<<<<<<< HEAD
-        self.add_substates(module)
-        return
-
-    def add_network(self, network, force=False):
-        if hasattr(self, network.name) and not force:
-            raise Exception(f'Network {network.name} already added')
-        self.__setattr__(network.name, network)
-        # self.add_substates(network) # not needed on new branch
-
-=======
 
         # The entries created below make it possible to do `sim.people.hiv.susceptible` or
         # `sim.people.states['hiv.susceptible']` and have both of them work
@@ -455,7 +201,6 @@
 
         return
 
->>>>>>> f8d134a7
     def scale_flows(self, inds):
         """
         Return the scaled versions of the flows -- replacement for len(inds)
@@ -463,25 +208,18 @@
         """
         return self.scale[inds].sum()
 
-<<<<<<< HEAD
-=======
     def update(self, sim):
         """ Update demographics and networks """
         self.update_demographics(sim.dt, sim.ti)
         self.update_networks()
         return
 
->>>>>>> f8d134a7
     def update_demographics(self, dt, ti):
         """ Perform vital dynamic updates at the current timestep """
         self.age[self.alive] += dt
         self.alive[self.ti_dead <= ti] = False
         return
 
-<<<<<<< HEAD
-        self.age[~self.dead] += dt
-        self.dead[self.ti_dead <= ti] = True
-=======
     def update_networks(self):
         """
         Update networks
@@ -502,5 +240,4 @@
     @property
     def male(self):
         """ Male boolean """
-        return ~self.female
->>>>>>> f8d134a7
+        return ~self.female