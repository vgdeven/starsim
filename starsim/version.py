--- conflicted
+++ resolved
@@ -4,10 +4,6 @@
 
 __all__ = ['__version__', '__versiondate__', '__license__']
 
-__version__ = '0.5.3'
-<<<<<<< HEAD
-__versiondate__ = '2024-06-14'
-=======
-__versiondate__ = '2024-06-10'
->>>>>>> 6fb58a46
+__version__ = '0.5.4'
+__versiondate__ = '2024-06-18'
 __license__ = f'Starsim {__version__} ({__versiondate__}) — © 2023-2024 by IDM'