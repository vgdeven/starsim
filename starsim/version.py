--- conflicted
+++ resolved
@@ -4,11 +4,6 @@
 
 __all__ = ['__version__', '__versiondate__', '__license__']
 
-<<<<<<< HEAD
 __version__ = '0.3.0'
-__versiondate__ = '2024-02-28'
-=======
-__version__ = '0.2.6'
 __versiondate__ = '2024-02-29'
->>>>>>> 252e234b
 __license__ = f'Starsim {__version__} ({__versiondate__}) — © 2023-2024 by IDM'