"""
Test demographic consistency
"""

# %% Imports and settings
<<<<<<< HEAD
import numpy as np
import starsim as ss
=======
import stisim as ss
>>>>>>> ce8c520b
import pandas as pd
import matplotlib.pyplot as plt
import numpy as np
import sciris as sc

do_plot = True


def test_nigeria(which='births', dt=1, start=1995, n_years=15, plot_init=False, do_plot=True):
    """
    Make a Nigeria sim with demographic modules
    Switch between which='births' or 'pregnancy' to determine which demographic module to use
    """

    # Make demographic modules
    demographics = sc.autolist()

    if which == 'births':
        birth_rates = pd.read_csv(ss.root / 'tests/test_data/nigeria_births.csv')
        births = ss.births(pars={'birth_rate': birth_rates})
        demographics += births
    elif which == 'pregnancy':
        fertility_rates = pd.read_csv(ss.root / 'tests/test_data/nigeria_asfr.csv')
        pregnancy = ss.Pregnancy(pars={'fertility_rate': fertility_rates, 'rel_fertility': 1})  # 4/3
        demographics += pregnancy

    death_rates = pd.read_csv(ss.root / 'tests/test_data/nigeria_deaths.csv')
    death = ss.background_deaths(pars={'death_rate': death_rates})
    demographics += death

    # Make people
    n_agents = 10_000
    nga_pop_1995 = 106819805
    age_data = pd.read_csv(ss.root / 'tests/test_data/nigeria_age.csv')
    ppl = ss.People(n_agents, age_data=age_data)

    sim = ss.Sim(
        dt=dt,
        total_pop=nga_pop_1995,
        start=start,
        n_years=n_years,
        people=ppl,
        demographics=demographics,
    )

    if plot_init:
        sim.initialize()
        # Plot histograms of the age distributions - simulated vs data
        bins = np.arange(0, 101, 1)
        init_scale = nga_pop_1995 / n_agents
        counts, bins = np.histogram(sim.people.age, bins)
        plt.bar(bins[:-1], counts * init_scale, alpha=0.5, label='Simulated')
        plt.bar(bins, age_data.value.values * 1000, alpha=0.5, color='r', label='Data')
        plt.legend(loc='upper right')
        plt.show()

    sim.run()

    end = start + n_years
    nigeria_popsize = pd.read_csv(ss.root / 'tests/test_data/nigeria_popsize.csv')
    data = nigeria_popsize[(nigeria_popsize.year >= start) & (nigeria_popsize.year <= end)]

    nigeria_cbr = pd.read_csv(ss.root / 'tests/test_data/nigeria_births.csv')
    cbr_data = nigeria_cbr[(nigeria_cbr.Year >= start) & (nigeria_cbr.Year <= end)]

    nigeria_cmr = pd.read_csv(ss.root / 'tests/test_data/nigeria_cmr.csv')
    cmr_data = nigeria_cmr[(nigeria_cmr.Year >= start) & (nigeria_cmr.Year <= end)]

    # Tests
    if which == 'pregnancy':

        print("Check we don't have more births than pregnancies")
        assert sum(sim.results.pregnancy.births) <= sum(sim.results.pregnancy.pregnancies)
        print(f'✓ (births <= pregnancies)')

        if dt == 1:
            print("Checking that births equal pregnancies with dt=1")
            assert np.array_equal(sim.results.pregnancy.pregnancies, sim.results.pregnancy.births)
            print(f'✓ (births == pregnancies)')

    print("Check final pop size within 5% of data")
    assert np.isclose(data.n_alive.values[-1], sim.results.n_alive[-1], rtol=0.05)
    print(f'✓ (simulated/data={sim.results.n_alive[-1] / data.n_alive.values[-1]:.2f})')

    # Plots
    if do_plot:
        fig, ax = plt.subplots(2, 2)
        ax = ax.ravel()
        ax[0].scatter(data.year, data.n_alive, alpha=0.5)
        ax[0].plot(sim.yearvec, sim.results.n_alive, color='k')
        ax[0].set_title('Population')

        ax[1].plot(sim.yearvec, 1000 * sim.results.background_deaths.cmr / dt, label='Simulated CMR')
        ax[1].scatter(cmr_data.Year, cmr_data.CMR, label='Data CMR')
        ax[1].set_title('CMR')
        ax[1].legend()

        if which == 'births':
            ax[2].plot(sim.yearvec, sim.results.births.cbr / dt, label='Simulated CBR')
        elif which == 'pregnancy':
            ax[2].plot(sim.yearvec, sim.results.pregnancy.cbr / dt, label='Simulated CBR')
        ax[2].scatter(cbr_data.Year, cbr_data.CBR, label='Data CBR')
        ax[2].set_title('CBR')
        ax[2].legend()

        if which == 'pregnancy':
            ax[3].plot(sim.yearvec, sim.results.pregnancy.pregnancies / dt, label='Pregnancies')
            ax[3].plot(sim.yearvec, sim.results.pregnancy.births / dt, label='Births')
            ax[3].set_title('Pregnancies and births')
            ax[3].legend()

        fig.tight_layout

        plt.show()

    return sim


if __name__ == '__main__':
    # Test Nigeria demographic consistency
    sim = test_nigeria(dt=1, which='pregnancy', n_years=15, plot_init=True, do_plot=do_plot)
<|MERGE_RESOLUTION|>--- conflicted
+++ resolved
@@ -1,132 +1,127 @@
-"""
-Test demographic consistency
-"""
-
-# %% Imports and settings
-<<<<<<< HEAD
-import numpy as np
-import starsim as ss
-=======
-import stisim as ss
->>>>>>> ce8c520b
-import pandas as pd
-import matplotlib.pyplot as plt
-import numpy as np
-import sciris as sc
-
-do_plot = True
-
-
-def test_nigeria(which='births', dt=1, start=1995, n_years=15, plot_init=False, do_plot=True):
-    """
-    Make a Nigeria sim with demographic modules
-    Switch between which='births' or 'pregnancy' to determine which demographic module to use
-    """
-
-    # Make demographic modules
-    demographics = sc.autolist()
-
-    if which == 'births':
-        birth_rates = pd.read_csv(ss.root / 'tests/test_data/nigeria_births.csv')
-        births = ss.births(pars={'birth_rate': birth_rates})
-        demographics += births
-    elif which == 'pregnancy':
-        fertility_rates = pd.read_csv(ss.root / 'tests/test_data/nigeria_asfr.csv')
-        pregnancy = ss.Pregnancy(pars={'fertility_rate': fertility_rates, 'rel_fertility': 1})  # 4/3
-        demographics += pregnancy
-
-    death_rates = pd.read_csv(ss.root / 'tests/test_data/nigeria_deaths.csv')
-    death = ss.background_deaths(pars={'death_rate': death_rates})
-    demographics += death
-
-    # Make people
-    n_agents = 10_000
-    nga_pop_1995 = 106819805
-    age_data = pd.read_csv(ss.root / 'tests/test_data/nigeria_age.csv')
-    ppl = ss.People(n_agents, age_data=age_data)
-
-    sim = ss.Sim(
-        dt=dt,
-        total_pop=nga_pop_1995,
-        start=start,
-        n_years=n_years,
-        people=ppl,
-        demographics=demographics,
-    )
-
-    if plot_init:
-        sim.initialize()
-        # Plot histograms of the age distributions - simulated vs data
-        bins = np.arange(0, 101, 1)
-        init_scale = nga_pop_1995 / n_agents
-        counts, bins = np.histogram(sim.people.age, bins)
-        plt.bar(bins[:-1], counts * init_scale, alpha=0.5, label='Simulated')
-        plt.bar(bins, age_data.value.values * 1000, alpha=0.5, color='r', label='Data')
-        plt.legend(loc='upper right')
-        plt.show()
-
-    sim.run()
-
-    end = start + n_years
-    nigeria_popsize = pd.read_csv(ss.root / 'tests/test_data/nigeria_popsize.csv')
-    data = nigeria_popsize[(nigeria_popsize.year >= start) & (nigeria_popsize.year <= end)]
-
-    nigeria_cbr = pd.read_csv(ss.root / 'tests/test_data/nigeria_births.csv')
-    cbr_data = nigeria_cbr[(nigeria_cbr.Year >= start) & (nigeria_cbr.Year <= end)]
-
-    nigeria_cmr = pd.read_csv(ss.root / 'tests/test_data/nigeria_cmr.csv')
-    cmr_data = nigeria_cmr[(nigeria_cmr.Year >= start) & (nigeria_cmr.Year <= end)]
-
-    # Tests
-    if which == 'pregnancy':
-
-        print("Check we don't have more births than pregnancies")
-        assert sum(sim.results.pregnancy.births) <= sum(sim.results.pregnancy.pregnancies)
-        print(f'✓ (births <= pregnancies)')
-
-        if dt == 1:
-            print("Checking that births equal pregnancies with dt=1")
-            assert np.array_equal(sim.results.pregnancy.pregnancies, sim.results.pregnancy.births)
-            print(f'✓ (births == pregnancies)')
-
-    print("Check final pop size within 5% of data")
-    assert np.isclose(data.n_alive.values[-1], sim.results.n_alive[-1], rtol=0.05)
-    print(f'✓ (simulated/data={sim.results.n_alive[-1] / data.n_alive.values[-1]:.2f})')
-
-    # Plots
-    if do_plot:
-        fig, ax = plt.subplots(2, 2)
-        ax = ax.ravel()
-        ax[0].scatter(data.year, data.n_alive, alpha=0.5)
-        ax[0].plot(sim.yearvec, sim.results.n_alive, color='k')
-        ax[0].set_title('Population')
-
-        ax[1].plot(sim.yearvec, 1000 * sim.results.background_deaths.cmr / dt, label='Simulated CMR')
-        ax[1].scatter(cmr_data.Year, cmr_data.CMR, label='Data CMR')
-        ax[1].set_title('CMR')
-        ax[1].legend()
-
-        if which == 'births':
-            ax[2].plot(sim.yearvec, sim.results.births.cbr / dt, label='Simulated CBR')
-        elif which == 'pregnancy':
-            ax[2].plot(sim.yearvec, sim.results.pregnancy.cbr / dt, label='Simulated CBR')
-        ax[2].scatter(cbr_data.Year, cbr_data.CBR, label='Data CBR')
-        ax[2].set_title('CBR')
-        ax[2].legend()
-
-        if which == 'pregnancy':
-            ax[3].plot(sim.yearvec, sim.results.pregnancy.pregnancies / dt, label='Pregnancies')
-            ax[3].plot(sim.yearvec, sim.results.pregnancy.births / dt, label='Births')
-            ax[3].set_title('Pregnancies and births')
-            ax[3].legend()
-
-        fig.tight_layout
-
-        plt.show()
-
-    return sim
-
-
-if __name__ == '__main__':
-    # Test Nigeria demographic consistency
-    sim = test_nigeria(dt=1, which='pregnancy', n_years=15, plot_init=True, do_plot=do_plot)
+"""
+Test demographic consistency
+"""
+
+# %% Imports and settings
+import starsim as ss
+import pandas as pd
+import matplotlib.pyplot as plt
+import numpy as np
+import sciris as sc
+
+do_plot = True
+
+
+def test_nigeria(which='births', dt=1, start=1995, n_years=15, plot_init=False, do_plot=True):
+    """
+    Make a Nigeria sim with demographic modules
+    Switch between which='births' or 'pregnancy' to determine which demographic module to use
+    """
+
+    # Make demographic modules
+    demographics = sc.autolist()
+
+    if which == 'births':
+        birth_rates = pd.read_csv(ss.root / 'tests/test_data/nigeria_births.csv')
+        births = ss.births(pars={'birth_rate': birth_rates})
+        demographics += births
+    elif which == 'pregnancy':
+        fertility_rates = pd.read_csv(ss.root / 'tests/test_data/nigeria_asfr.csv')
+        pregnancy = ss.Pregnancy(pars={'fertility_rate': fertility_rates, 'rel_fertility': 1})  # 4/3
+        demographics += pregnancy
+
+    death_rates = pd.read_csv(ss.root / 'tests/test_data/nigeria_deaths.csv')
+    death = ss.background_deaths(pars={'death_rate': death_rates})
+    demographics += death
+
+    # Make people
+    n_agents = 10_000
+    nga_pop_1995 = 106819805
+    age_data = pd.read_csv(ss.root / 'tests/test_data/nigeria_age.csv')
+    ppl = ss.People(n_agents, age_data=age_data)
+
+    sim = ss.Sim(
+        dt=dt,
+        total_pop=nga_pop_1995,
+        start=start,
+        n_years=n_years,
+        people=ppl,
+        demographics=demographics,
+    )
+
+    if plot_init:
+        sim.initialize()
+        # Plot histograms of the age distributions - simulated vs data
+        bins = np.arange(0, 101, 1)
+        init_scale = nga_pop_1995 / n_agents
+        counts, bins = np.histogram(sim.people.age, bins)
+        plt.bar(bins[:-1], counts * init_scale, alpha=0.5, label='Simulated')
+        plt.bar(bins, age_data.value.values * 1000, alpha=0.5, color='r', label='Data')
+        plt.legend(loc='upper right')
+        plt.show()
+
+    sim.run()
+
+    end = start + n_years
+    nigeria_popsize = pd.read_csv(ss.root / 'tests/test_data/nigeria_popsize.csv')
+    data = nigeria_popsize[(nigeria_popsize.year >= start) & (nigeria_popsize.year <= end)]
+
+    nigeria_cbr = pd.read_csv(ss.root / 'tests/test_data/nigeria_births.csv')
+    cbr_data = nigeria_cbr[(nigeria_cbr.Year >= start) & (nigeria_cbr.Year <= end)]
+
+    nigeria_cmr = pd.read_csv(ss.root / 'tests/test_data/nigeria_cmr.csv')
+    cmr_data = nigeria_cmr[(nigeria_cmr.Year >= start) & (nigeria_cmr.Year <= end)]
+
+    # Tests
+    if which == 'pregnancy':
+
+        print("Check we don't have more births than pregnancies")
+        assert sum(sim.results.pregnancy.births) <= sum(sim.results.pregnancy.pregnancies)
+        print(f'✓ (births <= pregnancies)')
+
+        if dt == 1:
+            print("Checking that births equal pregnancies with dt=1")
+            assert np.array_equal(sim.results.pregnancy.pregnancies, sim.results.pregnancy.births)
+            print(f'✓ (births == pregnancies)')
+
+    print("Check final pop size within 5% of data")
+    assert np.isclose(data.n_alive.values[-1], sim.results.n_alive[-1], rtol=0.05)
+    print(f'✓ (simulated/data={sim.results.n_alive[-1] / data.n_alive.values[-1]:.2f})')
+
+    # Plots
+    if do_plot:
+        fig, ax = plt.subplots(2, 2)
+        ax = ax.ravel()
+        ax[0].scatter(data.year, data.n_alive, alpha=0.5)
+        ax[0].plot(sim.yearvec, sim.results.n_alive, color='k')
+        ax[0].set_title('Population')
+
+        ax[1].plot(sim.yearvec, 1000 * sim.results.background_deaths.cmr / dt, label='Simulated CMR')
+        ax[1].scatter(cmr_data.Year, cmr_data.CMR, label='Data CMR')
+        ax[1].set_title('CMR')
+        ax[1].legend()
+
+        if which == 'births':
+            ax[2].plot(sim.yearvec, sim.results.births.cbr / dt, label='Simulated CBR')
+        elif which == 'pregnancy':
+            ax[2].plot(sim.yearvec, sim.results.pregnancy.cbr / dt, label='Simulated CBR')
+        ax[2].scatter(cbr_data.Year, cbr_data.CBR, label='Data CBR')
+        ax[2].set_title('CBR')
+        ax[2].legend()
+
+        if which == 'pregnancy':
+            ax[3].plot(sim.yearvec, sim.results.pregnancy.pregnancies / dt, label='Pregnancies')
+            ax[3].plot(sim.yearvec, sim.results.pregnancy.births / dt, label='Births')
+            ax[3].set_title('Pregnancies and births')
+            ax[3].legend()
+
+        fig.tight_layout
+
+        plt.show()
+
+    return sim
+
+
+if __name__ == '__main__':
+    # Test Nigeria demographic consistency
+    sim = test_nigeria(dt=1, which='pregnancy', n_years=15, plot_init=True, do_plot=do_plot)