"""
Test the RNG object from random.py
"""

# %% Imports and settings
import numpy as np
import sciris as sc
import stisim as ss
from stisim.random import RNG
import pytest

@pytest.fixture
def rng(request, slots=5, base_seed=1, name='Test', **kwargs):
    return make_rng(slots, base_seed, name, **kwargs)

def make_rng(slots=5, base_seed=1, name='Test', **kwargs):
    rng_container = ss.RNGContainer()
    rng_container.initialize(base_seed=base_seed)
    rng = ss.RNG(name, **kwargs)
    rng.initialize(rng_container, slots=slots)
    return rng


# %% Define the tests
<<<<<<< HEAD
def test_sample(rng, n=5):
    """ Simple non-RNG safe sample """
    sc.heading('test_sample: Testing RNG object')
    uids = np.arange(0,n,2) # every other to make it interesting

    draws = rng.random(uids)
    print('Sampled random draws', draws, 'for uids', uids)

    assert len(draws) == 3
    return draws


def test_neg_binomial(rng, n=5):
    """ Negative Binomial """
    sc.heading('test_neg_binomial: Testing negative binomial')

    nb = ss.neg_binomial(mean=80, dispersion=40)
    draws = rng.sample(nb, n)
    print(f'Sampling n={n} negative binomial draws via ss.neg_binomial returned {draws}.')

    print('Step')
    rng.step(1) # Prepare to call again

    # Now try calling with UIDs instead of n
    uids = np.arange(0,n,2) # every other to make it interesting
    draws_u = rng.sample(nb, uids)
    print(f'Now sampling for uids {uids} returned {draws_u}.')
=======
def test_random(rng, n=5):
    """ Simple random draw """
    sc.heading('test_random: Testing simple random draw from a RNG object')
    draws = rng.random(n)
    print(f'Sampled {n} random draws', draws)
    assert len(draws) == n
    return draws


def test_SingleRNG_using_np_singleton(rng, n=5):
    """ Make sure the SingleRNG is using the numpy.random singleton """
    if ss.options.multirng:
        pytest.skip('Skipping multirng mode')
    sc.heading('test_singleton_rng: Testing RNG object')
>>>>>>> 38e531d4

    np.random.seed(0)
    draws_np = np.random.rand(n)
    np.random.seed(0)
    draws_SingleRNG = rng.random(n)
    assert np.array_equal(draws_np, draws_SingleRNG)
    return draws_np, draws_SingleRNG


def test_reset(rng, n=5):
    """ Sample, reset, sample """
    sc.heading('test_reset: Testing sample, reset, sample')
<<<<<<< HEAD

    uids = np.arange(0,n,2) # every other to make it interesting
=======
>>>>>>> 38e531d4

    draws1 = rng.random(n)
    print(f'Random sample of size {n} returned {draws1}')

    print('Reset')
    rng.reset()

    draws2 = rng.random(n)
    print(f'After reset, random sample of size {n} returned {draws2}')

    if isinstance(rng, ss.MultiRNG):
        assert np.array_equal(draws1, draws2)
    else:
        assert not np.array_equal(draws1, draws2)
    return draws1, draws2


def test_step(rng, n=5):
    """ Sample, step, sample """
    sc.heading('test_step: Testing sample, step, sample')
<<<<<<< HEAD

    uids = np.arange(0,n,2) # every other to make it interesting
=======
>>>>>>> 38e531d4

    draws1 = rng.random(n)
    print(f'Random sample of size {n} returned {draws1}')

    print('Reset')
    rng.step(1)

<<<<<<< HEAD
    draws2 = rng.random(uids)
    print(f'After reset, random sample for uids {uids} returned {draws2}')

    if ss.options.multirng:
        assert not np.array_equal(draws1, draws2)
=======
    draws2 = rng.random(n)
    print(f'After reset, random sample of size {n} returned {draws2}')

    assert not np.array_equal(draws1, draws2)
>>>>>>> 38e531d4
    return draws1, draws2

def test_seed(n=5):
    """ Changing seeds """
    sc.heading('test_seed: Testing sample with seeds 0 and 1')
<<<<<<< HEAD
    uids = np.arange(0,n,2) # every other to make it interesting
    dist = ss.uniform()

    rng0 = make_rng(n, base_seed=0)
    draws0 = rng0.sample(dist, uids)
    print(f'Random sample for uids {uids} for rng0 with seed {rng0.seed} returned {draws0}')

    rng1 = make_rng(n, base_seed=1)
    draws1 = rng1.sample(dist, uids)
    print(f'Random sample for uids {uids} for rng1 with seed {rng1.seed} returned {draws1}')
=======

    # NOTE: SingleRNG is using the numpy random singleton, and thus ignores base_seed here

    rng0 = make_rng(n, base_seed=0)
    draws0 = rng0.uniform(size=n)
    print(f'Random sample of size {n} for rng0 with base_seed 0 returned {draws0}')

    rng1 = make_rng(n, base_seed=1)
    draws1 = rng1.uniform(size=n)
    print(f'Random sample of size {n} for rng1 with base_seed 1 returned {draws1}')
>>>>>>> 38e531d4

    assert not np.array_equal(draws0, draws1)
    return draws0, draws1


<<<<<<< HEAD
def test_repeat(rng, n=5):
    """ Sample, sample - should raise and exception"""
    sc.heading('test_repeat: Testing sample, sample - should raise an exception')
    uids = np.arange(0,n,2) # every other to make it interesting
    dist = ss.uniform()

    draws1 = rng.sample(dist, uids)
    print(f'Random sample for uids {uids} returned {draws1}')

    print('Attempting to sample again without resetting, should raise and exception.')
    with pytest.raises(NotResetException):
        rng.sample(dist, uids)
    return rng


def test_boolmask(rng, n=5):
    """ Simple sample with a boolean mask"""
    sc.heading('test_boolmask: Testing RNG object with a boolean mask')
    uids = np.arange(0,n,2) # every other to make it interesting
    mask = np.full(n, False)
    mask[uids] = True
    dist = ss.uniform()

    draws_bool = rng.sample(dist, mask)
    print(f'Random sample for boolean mask {mask} returned {draws_bool}')

    print('Reset')
    rng.reset()

    draws_uids = rng.sample(dist, uids)
    print(f'After reset, random sample for uids {uids} returned {draws_uids}')

    if isinstance(rng, ss.MultiRNG):
        assert np.array_equal(draws_bool, draws_uids)

    return draws_bool, draws_uids


def test_empty(rng):
    """ Simple sample with a boolean mask"""
    sc.heading('test_empty: Testing empty draw')
    uids = np.array([]) # EMPTY
    draws = rng.random(uids)
    print(f'Random sample for (empty) uids {uids} returned {draws}')

    assert len(draws) == 0
    return draws


=======
>>>>>>> 38e531d4
# %% Run as a script
if __name__ == '__main__':
    # Start timing
    T = sc.tic()

    n=5

    for multirng in [True, False]:
        ss.options(multirng=multirng)
        sc.heading('Testing with multirng set to', multirng)

        # Run tests - some will only pass if multirng is True
        test_random(n)
        test_reset(n)
        test_step(n)
        test_seed(n)

    sc.toc(T)
    print('Done.')<|MERGE_RESOLUTION|>--- conflicted
+++ resolved
@@ -22,35 +22,6 @@
 
 
 # %% Define the tests
-<<<<<<< HEAD
-def test_sample(rng, n=5):
-    """ Simple non-RNG safe sample """
-    sc.heading('test_sample: Testing RNG object')
-    uids = np.arange(0,n,2) # every other to make it interesting
-
-    draws = rng.random(uids)
-    print('Sampled random draws', draws, 'for uids', uids)
-
-    assert len(draws) == 3
-    return draws
-
-
-def test_neg_binomial(rng, n=5):
-    """ Negative Binomial """
-    sc.heading('test_neg_binomial: Testing negative binomial')
-
-    nb = ss.neg_binomial(mean=80, dispersion=40)
-    draws = rng.sample(nb, n)
-    print(f'Sampling n={n} negative binomial draws via ss.neg_binomial returned {draws}.')
-
-    print('Step')
-    rng.step(1) # Prepare to call again
-
-    # Now try calling with UIDs instead of n
-    uids = np.arange(0,n,2) # every other to make it interesting
-    draws_u = rng.sample(nb, uids)
-    print(f'Now sampling for uids {uids} returned {draws_u}.')
-=======
 def test_random(rng, n=5):
     """ Simple random draw """
     sc.heading('test_random: Testing simple random draw from a RNG object')
@@ -65,7 +36,6 @@
     if ss.options.multirng:
         pytest.skip('Skipping multirng mode')
     sc.heading('test_singleton_rng: Testing RNG object')
->>>>>>> 38e531d4
 
     np.random.seed(0)
     draws_np = np.random.rand(n)
@@ -78,11 +48,6 @@
 def test_reset(rng, n=5):
     """ Sample, reset, sample """
     sc.heading('test_reset: Testing sample, reset, sample')
-<<<<<<< HEAD
-
-    uids = np.arange(0,n,2) # every other to make it interesting
-=======
->>>>>>> 38e531d4
 
     draws1 = rng.random(n)
     print(f'Random sample of size {n} returned {draws1}')
@@ -103,11 +68,6 @@
 def test_step(rng, n=5):
     """ Sample, step, sample """
     sc.heading('test_step: Testing sample, step, sample')
-<<<<<<< HEAD
-
-    uids = np.arange(0,n,2) # every other to make it interesting
-=======
->>>>>>> 38e531d4
 
     draws1 = rng.random(n)
     print(f'Random sample of size {n} returned {draws1}')
@@ -115,35 +75,16 @@
     print('Reset')
     rng.step(1)
 
-<<<<<<< HEAD
-    draws2 = rng.random(uids)
-    print(f'After reset, random sample for uids {uids} returned {draws2}')
-
-    if ss.options.multirng:
-        assert not np.array_equal(draws1, draws2)
-=======
     draws2 = rng.random(n)
     print(f'After reset, random sample of size {n} returned {draws2}')
 
     assert not np.array_equal(draws1, draws2)
->>>>>>> 38e531d4
     return draws1, draws2
+
 
 def test_seed(n=5):
     """ Changing seeds """
     sc.heading('test_seed: Testing sample with seeds 0 and 1')
-<<<<<<< HEAD
-    uids = np.arange(0,n,2) # every other to make it interesting
-    dist = ss.uniform()
-
-    rng0 = make_rng(n, base_seed=0)
-    draws0 = rng0.sample(dist, uids)
-    print(f'Random sample for uids {uids} for rng0 with seed {rng0.seed} returned {draws0}')
-
-    rng1 = make_rng(n, base_seed=1)
-    draws1 = rng1.sample(dist, uids)
-    print(f'Random sample for uids {uids} for rng1 with seed {rng1.seed} returned {draws1}')
-=======
 
     # NOTE: SingleRNG is using the numpy random singleton, and thus ignores base_seed here
 
@@ -154,64 +95,11 @@
     rng1 = make_rng(n, base_seed=1)
     draws1 = rng1.uniform(size=n)
     print(f'Random sample of size {n} for rng1 with base_seed 1 returned {draws1}')
->>>>>>> 38e531d4
 
     assert not np.array_equal(draws0, draws1)
     return draws0, draws1
 
 
-<<<<<<< HEAD
-def test_repeat(rng, n=5):
-    """ Sample, sample - should raise and exception"""
-    sc.heading('test_repeat: Testing sample, sample - should raise an exception')
-    uids = np.arange(0,n,2) # every other to make it interesting
-    dist = ss.uniform()
-
-    draws1 = rng.sample(dist, uids)
-    print(f'Random sample for uids {uids} returned {draws1}')
-
-    print('Attempting to sample again without resetting, should raise and exception.')
-    with pytest.raises(NotResetException):
-        rng.sample(dist, uids)
-    return rng
-
-
-def test_boolmask(rng, n=5):
-    """ Simple sample with a boolean mask"""
-    sc.heading('test_boolmask: Testing RNG object with a boolean mask')
-    uids = np.arange(0,n,2) # every other to make it interesting
-    mask = np.full(n, False)
-    mask[uids] = True
-    dist = ss.uniform()
-
-    draws_bool = rng.sample(dist, mask)
-    print(f'Random sample for boolean mask {mask} returned {draws_bool}')
-
-    print('Reset')
-    rng.reset()
-
-    draws_uids = rng.sample(dist, uids)
-    print(f'After reset, random sample for uids {uids} returned {draws_uids}')
-
-    if isinstance(rng, ss.MultiRNG):
-        assert np.array_equal(draws_bool, draws_uids)
-
-    return draws_bool, draws_uids
-
-
-def test_empty(rng):
-    """ Simple sample with a boolean mask"""
-    sc.heading('test_empty: Testing empty draw')
-    uids = np.array([]) # EMPTY
-    draws = rng.random(uids)
-    print(f'Random sample for (empty) uids {uids} returned {draws}')
-
-    assert len(draws) == 0
-    return draws
-
-
-=======
->>>>>>> 38e531d4
 # %% Run as a script
 if __name__ == '__main__':
     # Start timing
