"""
Numerical utilities
"""

# %% Housekeeping

import warnings
import numpy as np
import sciris as sc
import stisim as ss
import numba as nb

# What functions are externally visible -- note, this gets populated in each section below
__all__ = []

# System constants
__all__ += ['INT_NAN']

INT_NAN = np.iinfo(np.int32).max  # Value to use to flag invalid content (i.e., an integer value we are treating like NaN, since NaN can't be stored in an integer array)


# %% Helper functions
__all__ += ['ndict', 'omerge', 'warn', 'unique', 'find_contacts', 'get_subclasses']


class ndict(sc.objdict):
    """
    A dictionary-like class that provides additional functionalities for handling named items.

    Args:
        name (str): The items' attribute to use as keys.
        type (type): The expected type of items.
        strict (bool): If True, only items with the specified attribute will be accepted.

    **Examples**::

        networks = ss.ndict(ss.mf(), ss.maternal())
        networks = ss.ndict([ss.mf(), ss.maternal()])
        networks = ss.ndict({'mf':ss.mf(), 'maternal':ss.maternal()})

    """

    def __init__(self, *args, name='name', type=None, strict=True, **kwargs):
        self.setattribute('_name', name)  # Since otherwise treated as keys
        self.setattribute('_type', type)
        self.setattribute('_strict', strict)
        self._initialize(*args, **kwargs)
        return
    
    def append(self, arg, key=None):
        valid = False
        if arg is None:
            return # Nothing to do
        elif hasattr(arg, self._name):
            key = key or getattr(arg, self._name)
            valid = True
        elif isinstance(arg, dict):
            if self._name in arg:
                key = key or arg[self._name]
                valid = True
            else:
                for k,v in arg.items():
                    self.append(v, key=k)
                valid = None # Skip final processing
        elif not self._strict:
            key = key or f'item{len(self)+1}'
            valid = True
        else:
            valid = False
        
        if valid is True:
            self._check_type(arg)
            self[key] = arg
        elif valid is None:
            pass # Nothing to do
        else:
            errormsg = f'Could not interpret argument {arg}: does not have expected attribute "{self._name}"'
            raise ValueError(errormsg)
            
        return
        
    def _check_type(self, arg):
        """ Check types """
        if self._type is not None:
            if not isinstance(arg, self._type):
                errormsg = f'The following item does not have the expected type {self._type}:\n{arg}'
                raise TypeError(errormsg)
        return
    
    def _initialize(self, *args, **kwargs):
        args = sc.mergelists(*args)
        for arg in args:
            self.append(arg)
        for key,arg in kwargs.items():
            self.append(arg, key=key)
        return
    
    def copy(self):
        new = self.__class__.__new__(name=self._name, type=self._type, strict=self._strict)
        new.update(self)
        return new
    
    def __add__(self, dict2):
        """ Allow c = a + b """
        new = self.copy()
        new.append(dict2)
        return new

    def __iadd__(self, dict2):
        """ Allow a += b """
        self.append(dict2)
        return self


def omerge(*args, **kwargs):
    """ Merge things into an objdict """
    return sc.objdict(sc.mergedicts(*args, **kwargs))


def warn(msg, category=None, verbose=None, die=None):
    """ Helper function to handle warnings -- not for the user """

    # Handle inputs
    warnopt = ss.options.warnings if not die else 'error'
    if category is None:
        category = RuntimeWarning
    if verbose is None:
        verbose = ss.options.verbose

    # Handle the different options
    if warnopt in ['error', 'errors']:  # Include alias since hard to remember
        raise category(msg)
    elif warnopt == 'warn':
        msg = '\n' + msg
        warnings.warn(msg, category=category, stacklevel=2)
    elif warnopt == 'print':
        if verbose:
            msg = 'Warning: ' + msg
            print(msg)
    elif warnopt == 'ignore':
        pass
    else:
        options = ['error', 'warn', 'print', 'ignore']
        errormsg = f'Could not understand "{warnopt}": should be one of {options}'
        raise ValueError(errormsg)

    return


def unique(arr):
    """
    Find the unique elements and counts in an array.
    Equivalent to np.unique(return_counts=True) but ~5x faster, and
    only works for arrays of positive integers.
    """
    counts = np.bincount(arr.ravel())
    unique = np.flatnonzero(counts)
    counts = counts[unique]
    return unique, counts


def find_contacts(p1, p2, inds):  # pragma: no cover
    """
    Variation on Network.find_contacts() that avoids sorting.

    A set is returned here rather than a sorted array so that custom tracing interventions can efficiently
    add extra people. For a version with sorting by default, see Network.find_contacts(). Indices must be
    an int64 array since this is what's returned by true() etc. functions by default.
    """
    pairing_partners = set()
    inds = set(inds)
    for i in range(len(p1)):
        if p1[i] in inds:
            pairing_partners.add(p2[i])
        if p2[i] in inds:
            pairing_partners.add(p1[i])
    return pairing_partners


def get_subclasses(cls):
    for subclass in cls.__subclasses__():
        yield from get_subclasses(subclass)
        yield subclass

# %% Seed methods

__all__ += ['set_seed']


def set_seed(seed=None):
    '''
    Reset the random seed -- complicated because of Numba, which requires special
    syntax to reset the seed. This function also resets Python's built-in random
    number generated.

    Args:
        seed (int): the random seed
    '''

    @nb.njit
    def set_seed_numba(seed):
        return np.random.seed(seed)

    def set_seed_regular(seed):
        return np.random.seed(seed)

    # Dies if a float is given
    if seed is not None:
        seed = int(seed)

    set_seed_regular(seed) # If None, reinitializes it
    if seed is None: # Numba can't accept a None seed, so use our just-reinitialized Numpy stream to generate one
        seed = np.random.randint(1e9)
    set_seed_numba(seed)

    return


<<<<<<< HEAD
# %% Probabilities -- mostly not jitted since performance gain is minimal

__all__ += ['binomial_arr', 'binomial_filter', 'n_multinomial', 'n_poisson', 'n_neg_binomial']


def binomial_arr(prob_arr):
    '''
    Binomial (Bernoulli) trials each with different probabilities.

    Args:
        prob_arr (array): array of probabilities

    Returns:
         Boolean array of which trials on the input array succeeded

    **Example**::

        outcomes = ss.binomial_arr([0.1, 0.1, 0.2, 0.2, 0.8, 0.8]) # Perform 6 trials with different probabilities
    '''
    return np.random.random(prob_arr.shape) < prob_arr


def binomial_filter(prob, arr):
    """
    Binomial "filter" -- the same as n_binomial, except return
    the elements of arr that succeeded.

    Args:
        prob (float): probability of each trial succeeding
        arr (array): the array to be filtered

    Returns:
        Subset of array for which trials succeeded

    **Example**::

        inds = ss.binomial_filter(0.5, np.arange(20)**2) # Which values in the (arbitrary) array passed the coin flip
    """
    return arr[(np.random.random(len(arr)) < prob).nonzero()[0]]


def binomial_arr(prob_arr):
    """
    Binomial (Bernoulli) trials each with different probabilities.

    Args:
        prob_arr (array): array of probabilities

    Returns:
         Boolean array of which trials on the input array succeeded

    **Example**::

        outcomes = ss.binomial_arr([0.1, 0.1, 0.2, 0.2, 0.8, 0.8]) # Perform 6 trials with different probabilities
    """
    return np.random.random(prob_arr.shape) < prob_arr


def n_multinomial(probs, n): # No speed gain from Numba
    '''
    An array of multinomial trials.

    Args:
        probs (array): probability of each outcome, which usually should sum to 1
        n (int): number of trials

    Returns:
        Array of integer outcomes

    **Example**::

        outcomes = hpv.n_multinomial(np.ones(6)/6.0, 50)+1 # Return 50 die-rolls
    '''
    return np.searchsorted(np.cumsum(probs), np.random.random(n))


def n_poisson(rate, n):
    """
    An array of Poisson trials.

    Args:
        rate (float): the rate of the Poisson process (mean)
        n (int): number of trials

    **Example**::

        outcomes = ss.n_poisson(100, 20) # 20 Poisson trials with mean 100
    """
    return np.random.poisson(rate, n)


def n_neg_binomial(rate, dispersion, n, step=1):  # Numba not used due to incompatible implementation
    """
    An array of negative binomial trials. See ss.sample() for more explanation.

    Args:
        rate (float): the rate of the process (mean, same as Poisson)
        dispersion (float):  dispersion parameter; lower is more dispersion, i.e. 0 = infinite, ∞ = Poisson
        n (int): number of trials
        step (float): the step size to use if non-integer outputs are desired

    **Example**::

        outcomes = ss.n_neg_binomial(100, 1, 50) # 50 negative binomial trials with mean 100 and dispersion roughly equal to mean (large-mean limit)
        outcomes = ss.n_neg_binomial(1, 100, 20) # 20 negative binomial trials with mean 1 and dispersion still roughly equal to mean (approximately Poisson)
    """
    nbn_n = dispersion
    nbn_p = dispersion / (rate / step + dispersion)
    samples = np.random.negative_binomial(n=nbn_n, p=nbn_p, size=n) * step
    return samples


=======
>>>>>>> 0e80d3f2
# %% Simple array operations

__all__ += ['true', 'false', 'defined', 'undefined']

@nb.njit
def _true(uids, values):
    """
    Returns the UIDs for indices where the value evaluates as True
    """
    out = np.empty(len(uids), dtype=uids.dtype)
    j = 0
    for i in range(len(values)):
        out[j] = uids[i]
        if values[i]:
            j += 1
    out = out[0:j]
    return out

@nb.njit
def _false(uids, values):
    """
    Returns the UIDs for indices where the value evaluates as False
    """
    out = np.empty(len(uids), dtype=uids.dtype)
    j = 0
    for i in range(len(values)):
        out[j] = uids[i]
        if not values[i]:
            j += 1
    out = out[0:j]
    return out


def true(state):
    """
    Returns the UIDs of the values of the array that are true

    Args:
        state (State, FusedArray)

    **Example**::

        inds = ss.true(people.alive) # Returns array of UIDs of alive agents
    """
    return _true(state.uid.__array__(), state.__array__())


def false(state):
    """
    Returns the indices of the values of the array that are false.

    Args:
        state (State, FusedArray)

    **Example**::

        inds = ss.false(people.alive) # Returns array of UIDs of dead agents
    """
    return _false(state.uid.__array__(), state.__array__())


def defined(arr):
    """
    Returns the indices of the values of the array that are not-nan.

    Args:
        arr (array): any array

    **Example**::

        inds = ss.defined(np.array([1,np.nan,0,np.nan,1,0,1]))
    """
    return (~np.isnan(arr)).nonzero()[-1]


def undefined(arr):
    """
    Returns the indices of the values of the array that are not-nan.

    Args:
        arr (array): any array

    **Example**::

        inds = ss.defined(np.array([1,np.nan,0,np.nan,1,0,1]))
    """
    return np.isnan(arr).nonzero()[-1]<|MERGE_RESOLUTION|>--- conflicted
+++ resolved
@@ -216,7 +216,6 @@
     return
 
 
-<<<<<<< HEAD
 # %% Probabilities -- mostly not jitted since performance gain is minimal
 
 __all__ += ['binomial_arr', 'binomial_filter', 'n_multinomial', 'n_poisson', 'n_neg_binomial']
@@ -329,8 +328,6 @@
     return samples
 
 
-=======
->>>>>>> 0e80d3f2
 # %% Simple array operations
 
 __all__ += ['true', 'false', 'defined', 'undefined']
