"""
Define core Sim classes
"""

import itertools
import numpy as np
import sciris as sc
import starsim as ss
import matplotlib.pyplot as pl

__all__ = ['Sim', 'AlreadyRunError', 'demo', 'diff_sims', 'check_sims_match']


class Sim(sc.prettyobj):
    """
    The Sim object
    
    All Starsim simulations run via the Sim class. It is responsible for initializing
    and running all modules and generating results.
    """
    def __init__(self, pars=None, label=None, people=None, demographics=None, diseases=None, networks=None,
                 interventions=None, analyzers=None, connectors=None, copy_inputs=True, **kwargs):
        # Make default parameters (using values from parameters.py)
        self.pars = ss.make_pars() # Start with default pars
        args = dict(label=label, people=people, demographics=demographics, diseases=diseases, networks=networks, 
                    interventions=interventions, analyzers=analyzers, connectors=connectors)
        args = {key:val for key,val in args.items() if val is not None} # Remove None inputs
<<<<<<< HEAD
        self.pars.update(sc.mergedicts(pars, args, kwargs, _copy=copy_inputs))  # Update the parameters
        
        # Set attributes
        self.label = label # Usually overwritten during initialization by the parameters
=======
        self.orig_pars = sc.mergedicts(pars, args, kwargs, _copy=copy_inputs)
        self.pars.update(self.orig_pars)  # Update the parameters
        
        # Set attributes; see also sim.initialize() for more
        self.label = label # Usually overwritten during initalization by the parameters
>>>>>>> e589d9cb
        self.created = sc.now()  # The datetime the sim was created
        self.version = ss.__version__ # The Starsim version
        self.gitinfo = sc.gitinfo(path=__file__, verbose=False)
        self.initialized = False  # Whether initialization is complete
        return
    
    def __getitem__(self, key):
        """ Allow dict-like access, e.g. sim['diseases'] """
        return getattr(self, key)
    
    def __setitem__(self, key, value):
        """ Allow dict-like access, e.g. sim['created'] = sc.now() """
        return setattr(self, key, value)
    
    def initialize(self, **kwargs):
        """ Perform all initializations for the sim; most heavy lifting is done by the parameters """
        # Validation and initialization
        if reset:
            self.pars = ss.make_pars() # Start with default pars
            self.pars.update(self.orig_pars) # Reset pars
        ss.set_seed(self.pars.rand_seed) # Reset the seed before the population is created -- shouldn't matter if only using Dist objects
        
        # Validate parameters
        self.pars.validate()

        # Initialize time
        self.init_time_attrs()
        
        # Initialize the people
        self.init_people(**kwargs)  # Create all the people
        
        # # Initialize the modules within the parameters
        # self.pars.validate_modules(self)
        
        # Move initialized modules to the sim
        keys = ['label', 'demographics', 'networks', 'diseases', 'interventions', 'analyzers']
        for key in keys:
            setattr(self, key, self.pars.pop(key))
            
        # Initialize all the modules with the sim
        for mod in self.modules:
            mod.initialize(self)
                
        # Initialize products # TODO: think about moving with other modules
        for intv in self.interventions:
            if intv.product:
                intv.product.initialize(self)
        
<<<<<<< HEAD
        # Initialize all distributions now that everything else is in place, then set states
        self.dists.initialize(obj=self, base_seed=self.pars.rand_seed, force=True)
        
        # Initialize the values in all of the states and networks
        self.init_vals()
        
        # Initialize the results
        self.init_results()
=======
        # Initialize all distributions now that everything else is in place
        self.dists = ss.Dists(obj=self) # Initialize the random number generator container
        self.dists.initialize(base_seed=p.rand_seed, force=True) # TODO: check if force=False works
>>>>>>> e589d9cb

        # It's initialized
        self.initialized = True
<<<<<<< HEAD
=======
        self.complete = False  # Whether a simulation has completed running
        self.results_ready = False  # Whether results are ready
        self.results = ss.Results(module='sim')  # For storing results
        self.elapsed = None # The time required to run
        self.summary = None  # For storing a summary of the results
        self.filename = None # Store the filename, if saved
>>>>>>> e589d9cb
        return self
    
    def init_time_attrs(self):
        """ Time indexing; derived values live in the sim rather than in the pars """
        self.dt = self.pars.dt # Shortcut to dt since used a lot
        self.yearvec = np.arange(start=self.pars.start, stop=self.pars.end + self.pars.dt, step=self.pars.dt) # The time points of the sim
        self.results.yearvec = self.yearvec # Store the yearvec in the results for plotting
        self.npts = len(self.yearvec) # The number of points in the sim
        self.tivec = np.arange(self.npts) # The vector of time indices
        self.ti = 0  # The time index, e.g. 0, 1, 2
        return

    def init_people(self, verbose=None, **kwargs):
        """
        Initialize people within the sim
        Sometimes the people are provided, in which case this just adds a few sim properties to them.
        Other time people are not provided and this method makes them.
        
        Args:
            verbose (int):  detail to print
            kwargs  (dict): passed to ss.make_people()
        """
        # Handle inputs
        people = self.pars.pop('people')
        n_agents = self.pars.n_agents
        verbose = sc.ifelse(verbose, self.pars.verbose)
        if verbose > 0:
            labelstr = f' "{self.label}"' if self.label else ''
            print(f'Initializing sim{labelstr} with {n_agents:0n} agents')

        # If people have not been supplied, make them -- typical use case
        if people is None:
            people = ss.People(n_agents=n_agents, **kwargs)  # This just assigns UIDs and length

        # Finish up (NB: the People object is not yet initialized)
        self.people = people
        self.people.link_sim(self)
        return self.people
    
    def init_vals(self):
        """ Initialize the states and other objects with values """
        
        # Initialize values in people
        self.people.init_vals()
        
        # Initialize values in other modules, including networks
        for mod in self.modules:
            mod.init_vals()
        return
    
    def init_results(self):
        """ Create initial results that are present in all simulations """
        self.results += [ # TODO: refactor with self.add_results()
            ss.Result(None, 'n_alive',    self.npts, ss.dtypes.int, scale=True),
            ss.Result(None, 'new_deaths', self.npts, ss.dtypes.int, scale=True),
            ss.Result(None, 'cum_deaths', self.npts, ss.dtypes.int, scale=True),
        ]
        return

    @property
    def modules(self):
        """ Return iterator over all Module instances (stored in standard places) in the Sim """
        return itertools.chain(
            self.demographics(),
            self.networks(),
            self.diseases(),
            self.interventions(),
            [intv.product for intv in self.interventions() if isinstance(intv.product, ss.Product)],
            self.analyzers(),
        )
    
    @property
    def year(self): # TODO: remove when we do the time refactor
        return self.yearvec[self.ti]

    def step(self):
        """ Step through time and update values """

        # Set the time and if we have reached the end of the simulation, then do nothing
        if self.complete:
            errormsg = 'Simulation already complete (call sim.initialize() to re-run)'
            raise AlreadyRunError(errormsg)

        # Advance random number generators forward to prepare for any random number calls that may be necessary on this step
        self.dists.jump(to=self.ti+1)  # +1 offset because ti=0 is used on initialization

        # Update demographic modules (create new agents from births/immigration, schedule non-disease deaths and emigration)
<<<<<<< HEAD
        for dem_mod in self.demographics():
            dem_mod.update()

        # Carry out autonomous state changes in the disease modules. This allows autonomous state changes/initializations
        # to be applied to newly created agents
        for disease in self.diseases():
            disease.update_pre()

        # Update connectors -- TBC where this appears in the ordering
        for connector in self.connectors():
            connector.update()

        # Update networks - this takes place here in case autonomous state changes at this timestep
        for network in self.networks():
        # affect eligibility for contacts
            network.update()
=======
        for dem in self.demographics():
            dem.step()

        # Update networks - this takes place here in case autonomous state changes at this timestep
        # affect eligibility for contacts
        for network in self.networks():
            network.step()
>>>>>>> e589d9cb

        # Apply interventions - new changes to contacts will be visible and so the final networks can be customized by
        # interventions, by running them at this point
        for intervention in self.interventions():
<<<<<<< HEAD
            intervention(self)

        # Carry out transmission/new cases
        for disease in self.diseases():
            disease.make_new_cases()

        # Execute deaths that took place this timestep (i.e., changing the `alive` state of the agents). This is executed
        # before analyzers have run so that analyzers are able to inspect and record outcomes for agents that died this timestep
        uids = self.people.resolve_deaths()
        for disease in self.diseases():
            disease.update_death(uids)

        # Update results
        self.people.update_results()

        for disease in self.diseases():
            disease.update_results()

        for analyzer in self.analyzers():
            analyzer(self)
            
        # Clean up dead agents
        self.people.remove_dead()

        # Tidy up
        self.ti += 1
        self.people.ti = self.ti
        self.people.update_post()

=======
            intervention(self) # Interventions and analyzers get the sim as an argument in case they're functions
        
        # Carry out autonomous state changes in the disease modules, including transmission (but excluding deaths)
        for disease in self.diseases():
            disease.step()

        # Execute deaths that took place this timestep (i.e., changing the `alive` state of the agents). This is executed
        # before analyzers have run so that analyzers are able to inspect and record outcomes for agents that died this timestep
        uids = self.people.check_deaths()
        for disease in self.diseases():
            disease.die(uids)

        # Apply analyzers
        for analyzer in self.analyzers():
            analyzer(self)
            
        # Clean up dead agents and perform other housekeeping tasks
        self.people.finish_step()

        # Tidy up
        self.ti += 1
>>>>>>> e589d9cb
        if self.ti == self.npts:
            self.complete = True
        return

    def run(self, until=None, verbose=None):
        """ Run the model once """

        # Initialization steps
        T = sc.timer()
        if not self.initialized:
            self.initialize()
        verbose = sc.ifelse(verbose, self.pars.verbose)

        # Check for AlreadyRun errors
        errormsg = None
        until = sc.ifelse(until, self.npts)
        if until > self.npts:
            errormsg = f'Requested to run until t={until} but the simulation end is ti={self.npts}'
        if self.ti >= until:  # NB. At the start, self.t is None so this check must occur after initialization
            errormsg = f'Simulation is currently at t={self.ti}, requested to run until ti={until} which has already been reached'
        if self.complete:
            errormsg = 'Simulation is already complete (call sim.initialize() to re-run)'
        if errormsg:
            raise AlreadyRunError(errormsg)

        # Main simulation loop
        while self.ti < until:
            elapsed = T.toc(output=True)
            if verbose: # Print progress
                simlabel = f'"{self.label}": ' if self.label else ''
                string = f'  Running {simlabel}{self.yearvec[self.ti]:0.1f} ({self.ti:2.0f}/{self.npts}) ({elapsed:0.2f} s) '
                if verbose >= 2:
                    sc.heading(string)
                elif verbose > 0:
                    if not (self.ti % int(1.0 / verbose)):
                        sc.progressbar(self.ti + 1, self.npts, label=string, length=20, newline=True)

            # Actually run the model -- lots happens on the next line!
            self.step()

        # If simulation reached the end, finalize the results
        if self.complete:
            self.ti -= 1  # During the run, this keeps track of the next step; restore this be the final day of the sim
            self.elapsed = elapsed
            self.finalize()
            sc.printv(f'Run finished after {elapsed:0.2f} s.\n', 1, verbose)
        return self # Allows e.g. ss.Sim().run().plot()

    def finalize(self):
        """ Compute final results """
        if self.results_ready:
            # Because the results are rescaled in-place, finalizing the sim cannot be run more than once or
            # otherwise the scale factor will be applied multiple times
            raise AlreadyRunError('Simulation has already been finalized')

        # Scale the results
        for reskey, res in self.results.items():
            if isinstance(res, ss.Result) and res.scale: # NB: disease-specific results are scaled in module.finalize() below
                self.results[reskey] = self.results[reskey] * self.pars.pop_scale
        self.results_ready = True # Results are ready to use

        # Finalize each module
        for module in self.modules:
            module.finalize()

        # Generate the summary and finish up
        self.summarize() # Create summary
        return

    def summarize(self, how='default'):
        """
        Provide a quick summary of the sim; returns the last entry for count and 
        cumulative results, and the mean otherwise.
        
        Args:
            how (str): how to summarize: can be 'mean', 'median', 'last', or a mapping of result keys to those
        """
        def get_func(key, how, default='mean'):
            """
            Find the right function by matching the "how" key with the result key
            
            For example, hkey="cum_ " will match result key "cum_infections"
            """
            func = None
            for hkey,hfunc in how.items():
                if hkey in key:
                    func = hfunc
                    break
            if func is None:
                func = default
            return func
            
        def get_result(res, func):
            """ Convert a string to the actual function to use, e.g. "median" maps to np.median() """
            if   func == 'mean':   return res.mean()
            elif func == 'median': return np.median(res)
            elif func == 'last':   return res[-1]
            elif callable(func):   return func(res)
            else: raise Exception(f'"{func}" is not a valid function')
        
        # Convert "how" from a string to a dict
        if how == 'default':
            how = {'n_':'mean', 'new_':'mean', 'cum_':'last', '':'mean'}
        elif isinstance(how, str):
            how = {'':how} # Match everything
        
        summary = sc.objdict()
        flat = sc.flattendict(self.results, sep='_')
        for key, res in flat.items():
            try:
                func = get_func(key, how)
                entry = get_result(res, func)
            except Exception as E:
                entry = f'N/A {E}'
            summary[key] = entry
        self.summary = summary
        return summary
    
    def disp(self):
        """ Display the summary of the simulation """
        print(self.summary)
        return
    
    def shrink(self, skip_attrs=None, in_place=True):
        """
        "Shrinks" the simulation by removing the people and other memory-intensive
        attributes (e.g., some interventions and analyzers), and returns a copy of
        the "shrunken" simulation. Used to reduce the memory required for RAM or
        for saved files.

        Args:
            skip_attrs (list): a list of attributes to skip (remove) in order to perform the shrinking; default "people"
            in_place (bool): whether to perform the shrinking in place (default), or return a shrunken copy instead

        Returns:
            shrunken (Sim): a Sim object with the listed attributes removed
        """
        # By default, skip people
        if skip_attrs is None:
            skip_attrs = ['people'] # TODO: think about skipping all states in all modules

        # Create the new object, and copy original dict, skipping the skipped attributes
        if in_place:
            shrunken = self
            for attr in skip_attrs:
                setattr(self, attr, None)
        else:
            shrunken = object.__new__(self.__class__)
            shrunken.__dict__ = {k: (v if k not in skip_attrs else None) for k, v in self.__dict__.items()}

        # Don't return if in place
        if in_place:
            return
        else:
            return shrunken

    def export_df(self):
        """ Export results as a Pandas dataframe """
        if not self.results_ready:  # pragma: no cover
            errormsg = 'Please run the sim before exporting the results'
            raise RuntimeError(errormsg)

        def flatten_results(d, prefix=''):
            flat = {}
            for key, val in d.items():
                if isinstance(val, dict):
                    flat.update(flatten_results(val, prefix=prefix+key+'.'))
                else:
                    flat[prefix+key] = val
            return flat

        resdict = flatten_results(self.results)
        resdict['t'] = self.yearvec
        df = sc.dataframe.from_dict(resdict).set_index('t')
        return df

    def save(self, filename=None, keep_people=None, skip_attrs=None, **kwargs):
        """
        Save to disk as a gzipped pickle.

        Args:
            filename (str or None): the name or path of the file to save to; if None, uses stored
            keep_people (bool or None): whether to keep the people
            skip_attrs (list): attributes to skip saving
            kwargs: passed to sc.makefilepath()

        Returns:
            filename (str): the validated absolute path to the saved file

        **Example**::

            sim.save() # Saves to a .sim file
        """

        # Set keep_people based on whether we're in the middle of a run
        if keep_people is None:
            if self.initialized and not self.results_ready:
                keep_people = True
            else:
                keep_people = False

        # Handle the filename
        if filename is None:
            filename = self.simfile
        filename = sc.makefilepath(filename=filename, **kwargs)
        self.filename = filename  # Store the actual saved filename

        # Handle the shrinkage and save
        if skip_attrs or not keep_people:
            obj = self.shrink(skip_attrs=skip_attrs, in_place=False)
        else:
            obj = self
        sc.save(filename=filename, obj=obj)
        return filename

    @staticmethod
    def load(filename, *args, **kwargs):
        """ Load from disk from a gzipped pickle """
        sim = sc.load(filename, *args, **kwargs)
        if not isinstance(sim, Sim):  # pragma: no cover
            errormsg = f'Cannot load object of {type(sim)} as a Sim object'
            raise TypeError(errormsg)
        return sim

    def export_pars(self, filename=None, indent=2, *args, **kwargs):
        '''
        Return parameters for JSON export -- see also to_json().

        This method is required so that interventions can specify
        their JSON-friendly representation.

        Args:
            filename (str): filename to save to; if None, do not save
            indent (int): indent (int): if writing to file, how many indents to use per nested level
            args (list): passed to savejson()
            kwargs (dict): passed to savejson()

        Returns:
            pardict (dict): a dictionary containing all the parameter values
        '''
        pardict = {}
        for key,item in self.pars.items():
            if key in ss.module_map().keys():
                if np.iterable(item):
                    item = [mod.to_json() for mod in item]
                else:
                    try:
                        item = item.to_json()
                    except:
                        pass
            elif key == 'people':
                continue
            pardict[key] = item
        if filename is not None:
            sc.savejson(filename=filename, obj=pardict, indent=indent, *args, **kwargs)
        return pardict

    def to_json(self, filename=None, keys=None, tostring=False, indent=2, verbose=False, *args, **kwargs):
        '''
        Export results and parameters as JSON.

        Args:
            filename (str): if None, return string; else, write to file
            keys (str or list): attributes to write to json (default: results, parameters, and summary)
            tostring (bool): if not writing to file, whether to write to string (alternative is sanitized dictionary)
            indent (int): if writing to file, how many indents to use per nested level
            verbose (bool): detail to print
            args (list): passed to savejson()
            kwargs (dict): passed to savejson()

        Returns:
            A unicode string containing a JSON representation of the results,
            or writes the JSON file to disk

        **Examples**::

            json = sim.to_json()
            sim.to_json('results.json')
            sim.to_json('summary.json', keys='summary')
        '''

        # Handle keys
        if keys is None:
            keys = ['results', 'pars', 'summary', 'short_summary']
        keys = sc.promotetolist(keys)

        # Convert to JSON-compatible format
        d = sc.objdict()
        for key in keys:
            if key == 'results':
                if self.results_ready:
                    resdict = self.export_results(for_json=True) # TODO: not implemented
                    d.results = resdict
                else:
                    d.results = 'Results not available (Sim has not yet been run)'
            elif key in ['pars', 'parameters']:
                pardict = self.export_pars()
                d.parameters = pardict
            elif key == 'summary':
                if self.results_ready:
                    d.summary = dict(sc.dcp(self.summary))
                else:
                    d.summary = 'Summary not available (Sim has not yet been run)'
            elif key == 'short_summary':
                if self.results_ready:
                    d.short_summary = dict(sc.dcp(self.short_summary))
                else:
                    d.short_summary = 'Full summary not available (Sim has not yet been run)'
            else:  # pragma: no cover
                try:
                    d[key] = sc.sanitizejson(getattr(self, key))
                except Exception as E:
                    errormsg = f'Could not convert "{key}" to JSON: {str(E)}; continuing...'
                    print(errormsg)

        if filename is None:
            output = sc.jsonify(d, tostring=tostring, indent=indent, verbose=verbose, *args, **kwargs)
        else:
            output = sc.savejson(filename=filename, obj=d, indent=indent, *args, **kwargs)

        return output

    def plot(self, key=None, **kwargs):
        """
        Plot the results
        
        Args:
            key (str): the disease to plot (if None, plot everything)
            kwargs (dict): passed to ``pl.subplots()``, and ultimately to ``pl.figure()``
            
        **Example**::
            
            sim = ss.Sim(diseases='sir', networks='random').run()
            sim.plot('sir', fig_size=(12,12))
        """
        with sc.options.with_style('fancy'):
            flat = sc.flattendict(self.results, sep=': ')
            yearvec = flat.pop('yearvec')
            if key is not None:
                flat = {k:v for k,v in flat.items() if k.startswith(key)}
            fig, axs = sc.getrowscols(len(flat), make=True, **kwargs)
            for ax, (k, v) in zip(axs.flatten(), flat.items()):
                ax.plot(yearvec, v)
                ax.set_title(k)
                ax.set_xlabel('Year')
        return fig


class AlreadyRunError(RuntimeError):
    """ Raised if trying to re-run an already-run sim without re-initializing """
    pass


def demo(run=True, plot=True, summary=True, show=True, **kwargs):
    """
    Create a simple demo simulation for Starsim
    
    Defaults to using the SIR model with a random network, but these can be configured.
    
    Args:
        run (bool): whether to run the sim
        plot (bool): whether to plot the results
        summary (bool): whether to print a summary of the results
        kwargs (dict): passed to ``ss.Sim()``
    
    **Examples**::
        
        ss.demo() # Run, plot, and show results
        ss.demo(diseases='hiv', networks='mf') # Run with different defaults
    """
    pars = sc.mergedicts(dict(diseases='sir', networks='random'), kwargs)
    sim = Sim(pars)
    if run:
        sc.heading('Running demo:')
        sim.run()
        if summary:
            sc.heading('Results:')
            print(sim.summary)
            if plot:
                sim.plot()
                if show:
                    pl.show()
    return sim


def diff_sims(sim1, sim2, skip_key_diffs=False, skip=None, full=False, output=False, die=False):
    '''
    Compute the difference of the summaries of two simulations, and print any
    values which differ.

    Args:
        sim1 (sim/dict): either a simulation object or the sim.summary dictionary
        sim2 (sim/dict): ditto
        skip_key_diffs (bool): whether to skip keys that don't match between sims
        skip (list): a list of values to skip
        full (bool): whether to print out all values (not just those that differ)
        output (bool): whether to return the output as a string (otherwise print)
        die (bool): whether to raise an exception if the sims don't match
        require_run (bool): require that the simulations have been run

    **Example**::

        s1 = ss.Sim(rand_seed=1).run()
        s2 = ss.Sim(rand_seed=2).run()
        ss.diff_sims(s1, s2)
    '''

    if isinstance(sim1, Sim):
        sim1 = sim1.summarize()
    if isinstance(sim2, Sim):
        sim2 = sim2.summarize()
    for sim in [sim1, sim2]:
        if not isinstance(sim, dict):  # pragma: no cover
            errormsg = f'Cannot compare object of type {type(sim)}, must be a sim or a sim.summary dict'
            raise TypeError(errormsg)

    # Compare keys
    keymatchmsg = ''
    sim1_keys = set(sim1.keys())
    sim2_keys = set(sim2.keys())
    if sim1_keys != sim2_keys and not skip_key_diffs:  # pragma: no cover
        keymatchmsg = "Keys don't match!\n"
        missing = list(sim1_keys - sim2_keys)
        extra = list(sim2_keys - sim1_keys)
        if missing:
            keymatchmsg += f'  Missing sim1 keys: {missing}\ns'
        if extra:
            keymatchmsg += f'  Extra sim2 keys: {extra}\n'

    # Compare values
    valmatchmsg = ''
    mismatches = {}
    n_mismatch = 0
    skip = sc.tolist(skip)
    for key in sim2.keys():  # To ensure order
        if key in sim1_keys and key not in skip:  # If a key is missing, don't count it as a mismatch
            sim1_val = sim1[key] if key in sim1 else 'not present'
            sim2_val = sim2[key] if key in sim2 else 'not present'
            mm = not np.isclose(sim1_val, sim2_val, equal_nan=True)
            n_mismatch += mm
            if mm or full:
                mismatches[key] = {'sim1': sim1_val, 'sim2': sim2_val}

    if len(mismatches):
        valmatchmsg = '\nThe following values differ between the two simulations:\n' if not full else ''
        df = sc.dataframe.from_dict(mismatches).transpose()
        diff = []
        ratio = []
        change = []
        small_change = 1e-3  # Define a small change, e.g. a rounding error
        for mdict in mismatches.values():
            old = mdict['sim1']
            new = mdict['sim2']
            numeric = sc.isnumber(sim1_val) and sc.isnumber(sim2_val)
            if numeric and old > 0:
                this_diff = new - old
                this_ratio = new / old
                abs_ratio = max(this_ratio, 1.0 / this_ratio)

                # Set the character to use
                approx_eq = abs_ratio < small_change
                if approx_eq:    change_char = '≈'
                elif new > old:  change_char = '↑'
                elif new < old:  change_char = '↓'
                elif new == old: change_char = '='
                else:
                    errormsg = f'Could not determine relationship between sim1={old} and sim2={new}'
                    raise ValueError(errormsg)

                # Set how many repeats it should have
                repeats = 1
                if abs_ratio == 0:   repeats = 0
                if abs_ratio >= 1.1: repeats = 2
                if abs_ratio >= 2:   repeats = 3
                if abs_ratio >= 10:  repeats = 4
                this_change = change_char * repeats
            else:  # pragma: no cover
                this_diff =  np.nan
                this_ratio  = np.nan
                this_change = 'N/A'

            diff.append(this_diff)
            ratio.append(this_ratio)
            change.append(this_change)

        df['diff'] = diff
        df['ratio'] = ratio
        for col in ['sim1', 'sim2', 'diff', 'ratio']:
            df[col] = df[col].round(decimals=3)
        df['change'] = change
        valmatchmsg += str(df)

    # Raise an error if mismatches were found
    mismatchmsg = keymatchmsg + valmatchmsg
    if mismatchmsg:  # pragma: no cover
        if die and n_mismatch: # To catch full=True case
            raise ValueError(mismatchmsg)
        elif output:
            return df
        else:
            print(mismatchmsg)
            return True
    else:
        if not output:
            print('Sims match')
        return False


def check_sims_match(*args, full=False):
    """
    Shortcut to using ss.diff_sims() to check if multiple sims match
    
    Args:
        args (list): a list of 2 or more sims to compare
        full (bool): if True, return whether each sim matches the first 
    
    **Example**::
        
        s1 = ss.Sim(diseases='sir', networks='random')
        s2 = ss.Sim(pars=dict(diseases='sir', networks='random'))
        s3 = ss.Sim(diseases=ss.SIR(), networks=ss.RandomNet())
        assert ss.check_sims_match(s1, s2, s3)
    """
    if len(args) < 2:
        errormsg = 'Must compare at least 2 sims'
        raise ValueError(errormsg)
    base = args[0]
    matches = []
    for other in args[1:]:
        diff = diff_sims(base, other, full=False, output=False, die=False)
        matches.append(not(diff)) # Return the opposite of the diff
    if full:
        return matches
    else:
        return all(matches)
        <|MERGE_RESOLUTION|>--- conflicted
+++ resolved
@@ -25,22 +25,22 @@
         args = dict(label=label, people=people, demographics=demographics, diseases=diseases, networks=networks, 
                     interventions=interventions, analyzers=analyzers, connectors=connectors)
         args = {key:val for key,val in args.items() if val is not None} # Remove None inputs
-<<<<<<< HEAD
-        self.pars.update(sc.mergedicts(pars, args, kwargs, _copy=copy_inputs))  # Update the parameters
-        
-        # Set attributes
-        self.label = label # Usually overwritten during initialization by the parameters
-=======
         self.orig_pars = sc.mergedicts(pars, args, kwargs, _copy=copy_inputs)
         self.pars.update(self.orig_pars)  # Update the parameters
         
         # Set attributes; see also sim.initialize() for more
-        self.label = label # Usually overwritten during initalization by the parameters
->>>>>>> e589d9cb
+        self.label = label # Usually overwritten during initialization by the parameters
         self.created = sc.now()  # The datetime the sim was created
         self.version = ss.__version__ # The Starsim version
         self.gitinfo = sc.gitinfo(path=__file__, verbose=False)
         self.initialized = False  # Whether initialization is complete
+        self.complete = False  # Whether a simulation has completed running
+        self.results_ready = False  # Whether results are ready
+        self.results = ss.Results(module='sim')  # For storing results
+        self.elapsed = None # The time required to run
+        self.summary = None  # For storing a summary of the results
+        self.filename = None # Store the filename, if saved
+
         return
     
     def __getitem__(self, key):
@@ -54,9 +54,6 @@
     def initialize(self, **kwargs):
         """ Perform all initializations for the sim; most heavy lifting is done by the parameters """
         # Validation and initialization
-        if reset:
-            self.pars = ss.make_pars() # Start with default pars
-            self.pars.update(self.orig_pars) # Reset pars
         ss.set_seed(self.pars.rand_seed) # Reset the seed before the population is created -- shouldn't matter if only using Dist objects
         
         # Validate parameters
@@ -85,7 +82,6 @@
             if intv.product:
                 intv.product.initialize(self)
         
-<<<<<<< HEAD
         # Initialize all distributions now that everything else is in place, then set states
         self.dists.initialize(obj=self, base_seed=self.pars.rand_seed, force=True)
         
@@ -94,23 +90,9 @@
         
         # Initialize the results
         self.init_results()
-=======
-        # Initialize all distributions now that everything else is in place
-        self.dists = ss.Dists(obj=self) # Initialize the random number generator container
-        self.dists.initialize(base_seed=p.rand_seed, force=True) # TODO: check if force=False works
->>>>>>> e589d9cb
 
         # It's initialized
         self.initialized = True
-<<<<<<< HEAD
-=======
-        self.complete = False  # Whether a simulation has completed running
-        self.results_ready = False  # Whether results are ready
-        self.results = ss.Results(module='sim')  # For storing results
-        self.elapsed = None # The time required to run
-        self.summary = None  # For storing a summary of the results
-        self.filename = None # Store the filename, if saved
->>>>>>> e589d9cb
         return self
     
     def init_time_attrs(self):
@@ -198,24 +180,6 @@
         self.dists.jump(to=self.ti+1)  # +1 offset because ti=0 is used on initialization
 
         # Update demographic modules (create new agents from births/immigration, schedule non-disease deaths and emigration)
-<<<<<<< HEAD
-        for dem_mod in self.demographics():
-            dem_mod.update()
-
-        # Carry out autonomous state changes in the disease modules. This allows autonomous state changes/initializations
-        # to be applied to newly created agents
-        for disease in self.diseases():
-            disease.update_pre()
-
-        # Update connectors -- TBC where this appears in the ordering
-        for connector in self.connectors():
-            connector.update()
-
-        # Update networks - this takes place here in case autonomous state changes at this timestep
-        for network in self.networks():
-        # affect eligibility for contacts
-            network.update()
-=======
         for dem in self.demographics():
             dem.step()
 
@@ -223,42 +187,10 @@
         # affect eligibility for contacts
         for network in self.networks():
             network.step()
->>>>>>> e589d9cb
 
         # Apply interventions - new changes to contacts will be visible and so the final networks can be customized by
         # interventions, by running them at this point
         for intervention in self.interventions():
-<<<<<<< HEAD
-            intervention(self)
-
-        # Carry out transmission/new cases
-        for disease in self.diseases():
-            disease.make_new_cases()
-
-        # Execute deaths that took place this timestep (i.e., changing the `alive` state of the agents). This is executed
-        # before analyzers have run so that analyzers are able to inspect and record outcomes for agents that died this timestep
-        uids = self.people.resolve_deaths()
-        for disease in self.diseases():
-            disease.update_death(uids)
-
-        # Update results
-        self.people.update_results()
-
-        for disease in self.diseases():
-            disease.update_results()
-
-        for analyzer in self.analyzers():
-            analyzer(self)
-            
-        # Clean up dead agents
-        self.people.remove_dead()
-
-        # Tidy up
-        self.ti += 1
-        self.people.ti = self.ti
-        self.people.update_post()
-
-=======
             intervention(self) # Interventions and analyzers get the sim as an argument in case they're functions
         
         # Carry out autonomous state changes in the disease modules, including transmission (but excluding deaths)
@@ -280,7 +212,6 @@
 
         # Tidy up
         self.ti += 1
->>>>>>> e589d9cb
         if self.ti == self.npts:
             self.complete = True
         return
