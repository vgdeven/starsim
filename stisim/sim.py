"""
Define core Sim classes
"""

# Imports
import numpy as np
import sciris as sc
import stisim as ss
import itertools

__all__ = ['Sim', 'AlreadyRunError']


class Sim(sc.prettyobj):

    def __init__(self, pars=None, label=None, people=None, demographics=None, diseases=None, connectors=None, **kwargs):

        # Set attributes
        self.label = label  # The label/name of the simulation
        self.created = None  # The datetime the sim was created
        self.people = people  # People object
        self.demographics  = ss.ndict(demographics, type=ss.DemographicModule)
        self.diseases      = ss.ndict(diseases, type=ss.Disease)
        self.connectors    = ss.ndict(connectors, type=ss.Connector)
        self.results       = ss.ndict(type=ss.Result)  # For storing results
        self.summary       = None  # For storing a summary of the results
        self.initialized   = False  # Whether initialization is complete
        self.complete      = False  # Whether a simulation has completed running # TODO: replace with finalized?
        self.results_ready = False  # Whether results are ready
        self.filename      = None

        # Time indexing
        self.ti      = None  # The time index, e.g. 0, 1, 2 # TODO: do we need all of these?
        self.yearvec = None
        self.tivec   = None
        self.npts    = None

        # Make default parameters (using values from parameters.py)
        self.pars = ss.make_pars()  # Start with default pars
        self.pars.update_pars(sc.mergedicts(pars, kwargs))  # Update the parameters

        # Initialize other quantities
        self.interventions = ss.ndict(type=ss.Intervention)
        self.analyzers = ss.ndict(type=ss.Analyzer)

        # Initialize the random number generator container
        self.rng_container = ss.RNGContainer()

        return

    @property
    def dt(self):
        return self.pars['dt']

    @property
    def year(self):
        return self.yearvec[self.ti]

    @property
    def modules(self):
        # Return iterator over all Module instances (stored in standard places) in the Sim
        return itertools.chain(
            self.demographics.values(),
            self.people.networks.values(),
            self.diseases.values(),
            self.connectors.values(),
            self.interventions.values(),
            self.analyzers.values(),
        )

    def initialize(self, popdict=None, reset=False, **kwargs):
        """
        Perform all initializations on the sim.
        """
        # Validation and initialization
        self.ti = 0  # The current time index
        self.validate_pars()  # Ensure parameters have valid values
        self.validate_dt()
        self.init_time_vecs()  # Initialize time vecs
        ss.set_seed(self.pars['rand_seed'])  # Reset the random seed before the population is created

        # Initialize the core sim components
        self.rng_container.initialize(self.pars['rand_seed'] + 2) # +2 ensures that seeds from the above population initialization and the +1-offset below are not reused within the rng_container
        self.init_people(popdict=popdict, reset=reset, **kwargs)  # Create all the people (the heaviest step)
        self.init_networks()
        self.init_demographics()
        self.init_diseases()
        self.init_connectors()
        self.init_interventions()
        self.init_analyzers()

        # Perform post-initialization validation
        self.validate_post_init()

        # Reset the random seed to the default run seed, so that if the simulation is run with
        # reset_seed=False right after initialization, it will still produce the same output
        ss.set_seed(self.pars['rand_seed'] + 1) # Hopefully not used now that we can use multiple random number generators

        # Final steps
        self.initialized = True
        self.complete = False
        self.results_ready = False

        return self

    def validate_dt(self):
        """
        Check that 1/dt is an integer value, otherwise results and time vectors will have mismatching shapes.
        init_results explicitly makes this assumption by casting resfrequency = int(1/dt).
        """
        dt = self.dt
        reciprocal = 1.0 / dt  # Compute the reciprocal of dt
        if not reciprocal.is_integer():  # Check if reciprocal is not a whole (integer) number
            # Round the reciprocal
            reciprocal = int(reciprocal)
            rounded_dt = 1.0 / reciprocal
            self.pars['dt'] = rounded_dt
            if self.pars['verbose']:
                warnmsg = f"Warning: Provided time step dt: {dt} resulted in a non-integer number of steps per year. Rounded to {rounded_dt}."
                print(warnmsg)
        return

    def validate_pars(self):
        """
        Some parameters can take multiple types; this makes them consistent.
        """
        # Handle n_agents
        if self.people is not None:
            self.pars['n_agents'] = len(self.people)
        #elif self.popdict is not None: # STIsim does not currenlty support self.popdict
            #self.pars['n_agents'] = len(self.popdict)
        elif self.pars['n_agents'] is not None:
            self.pars['n_agents'] = int(self.pars['n_agents'])
        else:
            errormsg = 'Must supply n_agents, a people object, or a popdict'
            raise ValueError(errormsg)

        # Handle end and n_years
        if self.pars['end']:
            self.pars['n_years'] = int(self.pars['end'] - self.pars['start'])
            if self.pars['n_years'] <= 0:
                errormsg = f"Number of years must be >0, but you supplied start={str(self.pars['start'])} and " \
                           f"end={str(self.pars['end'])}, which gives n_years={self.pars['n_years']}"
                raise ValueError(errormsg)
        else:
            if self.pars['n_years']:
                self.pars['end'] = self.pars['start'] + self.pars['n_years']
            else:
                errormsg = 'You must supply one of n_years and end."'
                raise ValueError(errormsg)

        # Handle verbose
        if self.pars['verbose'] == 'brief':
            self.pars['verbose'] = -1
        if not sc.isnumber(self.pars['verbose']):  # pragma: no cover
            errormsg = f'Verbose argument should be either "brief", -1, or a float, not {type(self.pars["verbose"])} "{self.pars["verbose"]}"'
            raise ValueError(errormsg)

        return

    def init_time_vecs(self):
        """
        Construct vectors things that keep track of time
        """
        self.yearvec = sc.inclusiverange(start=self.pars['start'], stop=self.pars['end'] + 1 - self.pars['dt'],
                                         step=self.pars['dt'])  # Includes all the timepoints in the last year
        self.npts = len(self.yearvec)
        self.tivec = np.arange(self.npts)
        return

    def init_people(self, popdict=None, reset=False, verbose=None, **kwargs):
        """
        Initialize people within the sim
        Sometimes the people are provided, in which case this just adds a few sim properties to them.
        Other time people are not provided and this method makes them.
        Args:
            popdict         (any):  pre-generated people of various formats.
            reset           (bool): whether to regenerate the people even if they already exist
            verbose         (int):  detail to print
            kwargs          (dict): passed to ss.make_people()
        """

        # Handle inputs
        if verbose is None:
            verbose = self.pars['verbose']
        if verbose > 0:
            resetstr = ''
            if self.people:
                resetstr = ' (resetting people)' if reset else ' (warning: not resetting sim.people)'
            print(f'Initializing sim{resetstr} with {self.pars["n_agents"]:0n} agents')

        # If people have not been supplied, make them
        if self.people is None:
            self.people = ss.People(n=self.pars['n_agents'], **kwargs)  # This just assigns UIDs and length

        # If a popdict has not been supplied, we can make one from location data
        if popdict is None:
            if self.pars['location'] is not None:
                # Check where to get total_pop from
                if self.pars['total_pop'] is not None:  # If no pop_scale has been provided, try to get it from the location
                    errormsg = 'You can either define total_pop explicitly or via the location, but not both'
                    raise ValueError(errormsg)
                total_pop, popdict = ss.make_popdict(n=self.pars['n_agents'], location=self.pars['location'], verbose=self.pars['verbose'])
            else:
                if self.pars['total_pop'] is not None:  # If no pop_scale has been provided, try to get it from the location
                    total_pop = self.pars['total_pop']
                else:
                    if self.pars['pop_scale'] is not None:
                        total_pop = self.pars['pop_scale'] * self.pars['n_agents']
                    else:
                        total_pop = self.pars['n_agents']

        self.pars['total_pop'] = total_pop
        if self.pars['pop_scale'] is None:
            self.pars['pop_scale'] = total_pop / self.pars['n_agents']

        # Any other initialization
        if not self.people.initialized:
            self.people.initialize(self)

        # Set time attributes
        self.people.ti = self.ti
        self.people.dt = self.dt
        self.people.year = self.year
        self.people.init_results(self)
        return self

    def init_demographics(self):
        for demog in self.demographics.values():
            demog.initialize(self)
            self.results[demog.name] = demog.results
        return

    def init_diseases(self):
        """ Initialize modules and connectors to be simulated """
        for disease in self.diseases.values():
            disease.initialize(self)

            # Add the disease's parameters and results into the Sim's dicts
            self.pars[disease.name] = disease.pars
            self.results[disease.name] = disease.results

            # Add disease states to the People's dicts
            self.people.add_module(disease)

        return

    def init_connectors(self):
        for connector in self.connectors.values():
            connector.initialize(self)

    def init_networks(self):
        """ Initialize networks if these have been provided separately from the people """

        # One possible workflow is that users will provide a location and a set of networks but not people.
        # This means networks will be stored in self.pars['networks'] and we'll need to copy them to the people.
        if self.people.networks is None or len(self.people.networks) == 0:
            if self.pars['networks'] is not None:
                self.people.networks = ss.Networks(self.pars['networks'])

        if not isinstance(self.people.networks, ss.Networks):
            self.people.networks = ss.Networks(networks=self.people.networks)

        self.people.networks.initialize(self)

        # for key, network in self.people.networks.networks.items():  # TODO rename
            # if network.label is not None:
            #     layer_name = network.label
            # else:
            #     layer_name = key
            #     network.label = layer_name
            # network.initialize(self)

            # Add network states to the People's dicts
            # self.people.add_module(network)
            # self.people.networks[network.name] = network

        return

    def init_interventions(self):
        """ Initialize and validate the interventions """

        # Translate the intervention specs into actual interventions
        for i, intervention in enumerate(self.pars['interventions']):
            if isinstance(intervention, type) and issubclass(intervention, ss.Intervention):
                intervention = intervention()  # Convert from a class to an instance of a class
            if isinstance(intervention, ss.Intervention):
                intervention.initialize(self)
                self.interventions += intervention
            elif callable(intervention):
                self.interventions += intervention
            else:
                errormsg = f'Intervention {intervention} does not seem to be a valid intervention: must be a function or Intervention subclass'
                raise TypeError(errormsg)

            for rng in intervention.rngs:
                rng.initialize(self.rng_container, self.people.slot)

        return

    def init_analyzers(self):
        """ Initialize the analyzers """

        # Interpret analyzers
        for ai, analyzer in enumerate(self.pars['analyzers']):
            if isinstance(analyzer, type) and issubclass(analyzer, ss.Analyzer):
                analyzer = analyzer()  # Convert from a class to an instance of a class
            if not (isinstance(analyzer, ss.Analyzer) or callable(analyzer)):
                errormsg = f'Analyzer {analyzer} does not seem to be a valid analyzer: must be a function or Analyzer subclass'
                raise TypeError(errormsg)
            self.analyzers += analyzer  # Add it in

        for analyzer in self.analyzers.values():
            if isinstance(analyzer, ss.Analyzer):
                analyzer.initialize(self)

        return

    def validate_post_init(self):
        """
        Validate inputs again once everything has been initialized.
        TBC whether we keep this or incorporate the checks into the init methods
        """
        # Make sure that there's a contact network if any diseases are present
        if self.diseases and not self.people.networks:
            warnmsg = f'Warning: simulation has {len(self.diseases)} diseases but no contact network(s).'
            ss.warn(warnmsg, die=False)
        return

    def step(self):
        """ Step through time and update values """

        # Set the time and if we have reached the end of the simulation, then do nothing
        if self.complete:
            raise AlreadyRunError('Simulation already complete (call sim.initialize() to re-run)')

        # Advance random number generators forward to prepare for any random number calls that may be necessary on this step
        self.rng_container.step(self.ti+1) # +1 offset because ti=0 is used on initialization

        # Clean up dead agents, if removing agents is enabled
        if self.pars.remove_dead:
            self.people.remove_dead(self)

        # Update demographic modules (create new agents from births/immigration, schedule non-disease deaths and emigration)
        for demog in self.demographics.values():
            demog.update(self)

        # Carry out autonomous state changes in the disease modules. This allows autonomous state changes/initializations
        # to be applied to newly created agents
        for disease in self.diseases.values():
            disease.update_states_pre(self)

        # Update connectors -- TBC where this appears in the ordering
        for connector in self.connectors.values():
            connector.update(self)

        # Update networks - this takes place here in case autonomous state changes at this timestep
        # affect eligibility for contacts
        self.people.update_networks()

        # Apply interventions - new changes to contacts will be visible and so the final networks can be customized by
        # interventions, by running them at this point
        for intervention in self.interventions.values():
            intervention.apply(self)

        # Carry out transmission/new cases
        for disease in self.diseases.values():
            disease.make_new_cases(self)

        # Execute deaths that took place this timestep (i.e., changing the `alive` state of the agents). This is executed
        # before analyzers have run so that analyzers are able to inspect and record outcomes for agents that died this timestep
        uids = self.people.resolve_deaths()
        for disease in self.diseases.values():
            disease.update_death(self, uids)

        # Update results
        self.people.update_results(self)

        for disease in self.diseases.values():
            disease.update_results(self)

        for analyzer in self.analyzers.values():
            analyzer.update_results(self)

        # Tidy up
        self.ti += 1
        self.people.ti = self.ti
        self.people.update_post(self)

        if self.ti == self.npts:
            self.complete = True

        return

    def run(self, until=None, reset_seed=True, verbose=None):
        """ Run the model once """

        # Initialization steps
        T = sc.timer()
        if not self.initialized:
            self.initialize()
            self._orig_pars = sc.dcp(self.pars)  # Create a copy of the parameters to restore after the run

        if verbose is None:
            verbose = self.pars['verbose']

        if reset_seed:
            ss.set_seed(self.pars['rand_seed'] + 1)

        # Check for AlreadyRun errors
        errormsg = None
        if until is None: until = self.npts
        if until > self.npts:
            errormsg = f'Requested to run until t={until} but the simulation end is ti={self.npts}'
        if self.ti >= until:  # NB. At the start, self.t is None so this check must occur after initialization
            errormsg = f'Simulation is currently at t={self.ti}, requested to run until ti={until} which has already been reached'
        if self.complete:
            errormsg = 'Simulation is already complete (call sim.initialize() to re-run)'
        if errormsg:
            raise AlreadyRunError(errormsg)

        # Main simulation loop
        while self.ti < until:

            # Check if we were asked to stop
            elapsed = T.toc(output=True)

            # Print progress
            if verbose:
                simlabel = f'"{self.label}": ' if self.label else ''
                string = f'  Running {simlabel}{self.yearvec[self.ti]:0.1f} ({self.ti:2.0f}/{self.npts}) ({elapsed:0.2f} s) '
                if verbose >= 2:
                    sc.heading(string)
                elif verbose > 0:
                    if not (self.ti % int(1.0 / verbose)):
                        sc.progressbar(self.ti + 1, self.npts, label=string, length=20, newline=True)

            # Actually run the model
            self.step()

        # If simulation reached the end, finalize the results
        if self.complete:
            self.finalize(verbose=verbose)
            sc.printv(f'Run finished after {elapsed:0.2f} s.\n', 1, verbose)

        return self

    def finalize(self, verbose=None):
        """ Compute final results """

        if self.results_ready:
            # Because the results are rescaled in-place, finalizing the sim cannot be run more than once or
            # otherwise the scale factor will be applied multiple times
            raise AlreadyRunError('Simulation has already been finalized')

<<<<<<< HEAD
        for demog in self.demographics.values():
            demog.finalize(self)

        for disease in self.diseases.values():
            disease.finalize(self)

        for intervention in self.interventions.values():
            intervention.finalize(self)

        for analyzer in self.analyzers.values():
            analyzer.finalize(self)

        # Final settings
=======
        for module in self.modules:
            module.finalize(self)

>>>>>>> e73abc90
        self.results_ready = True  # Set this first so self.summary() knows to print the results
        self.ti -= 1  # During the run, this keeps track of the next step; restore this be the final day of the sim
        return

    def shrink(self, skip_attrs=None, in_place=True):
        """
        "Shrinks" the simulation by removing the people and other memory-intensive
        attributes (e.g., some interventions and analyzers), and returns a copy of
        the "shrunken" simulation. Used to reduce the memory required for RAM or
        for saved files.

        Args:
            skip_attrs (list): a list of attributes to skip (remove) in order to perform the shrinking; default "people"
            in_place (bool): whether to perform the shrinking in place (default), or return a shrunken copy instead

        Returns:
            shrunken (Sim): a Sim object with the listed attributes removed
        """
        # By default, skip people (~90% of memory), popdict, and _orig_pars (which is just a backup)
        if skip_attrs is None:
            skip_attrs = ['people']

        # Create the new object, and copy original dict, skipping the skipped attributes
        if in_place:
            shrunken = self
            for attr in skip_attrs:
                setattr(self, attr, None)
        else:
            shrunken = object.__new__(self.__class__)
            shrunken.__dict__ = {k: (v if k not in skip_attrs else None) for k, v in self.__dict__.items()}

        # Don't return if in place
        if in_place:
            return
        else:
            return shrunken

    def save(self, filename=None, keep_people=None, skip_attrs=None, **kwargs):
        """
        Save to disk as a gzipped pickle.

        Args:
            filename (str or None): the name or path of the file to save to; if None, uses stored
            keep_people (bool or None): whether to keep the people
            skip_attrs (list): attributes to skip saving
            kwargs: passed to sc.makefilepath()

        Returns:
            filename (str): the validated absolute path to the saved file

        **Example**::

            sim.save() # Saves to a .sim file
        """

        # Set keep_people based on whether we're in the middle of a run
        if keep_people is None:
            if self.initialized and not self.results_ready:
                keep_people = True
            else:
                keep_people = False

        # Handle the filename
        if filename is None:
            filename = self.simfile
        filename = sc.makefilepath(filename=filename, **kwargs)
        self.filename = filename  # Store the actual saved filename

        # Handle the shrinkage and save
        if skip_attrs or not keep_people:
            obj = self.shrink(skip_attrs=skip_attrs, in_place=False)
        else:
            obj = self
        sc.save(filename=filename, obj=obj)

        return filename

    @staticmethod
    def load(filename, *args, **kwargs):
        """ Load from disk from a gzipped pickle.  """

        sim = sc.load(filename, *args, **kwargs)
        if not isinstance(sim, Sim):  # pragma: no cover
            errormsg = f'Cannot load object of {type(sim)} as a Sim object'
            raise TypeError(errormsg)
        return sim


class AlreadyRunError(RuntimeError):
    """
    This error is raised if a simulation is run in such a way that no timesteps
    will be taken. This error is a distinct type so that it can be safely caught
    and ignored if required, but it is anticipated that most of the time, calling
    :py:func:`Sim.run` and not taking any timesteps, would be an inadvertent error.
    """
    pass<|MERGE_RESOLUTION|>--- conflicted
+++ resolved
@@ -453,25 +453,9 @@
             # otherwise the scale factor will be applied multiple times
             raise AlreadyRunError('Simulation has already been finalized')
 
-<<<<<<< HEAD
-        for demog in self.demographics.values():
-            demog.finalize(self)
-
-        for disease in self.diseases.values():
-            disease.finalize(self)
-
-        for intervention in self.interventions.values():
-            intervention.finalize(self)
-
-        for analyzer in self.analyzers.values():
-            analyzer.finalize(self)
-
-        # Final settings
-=======
         for module in self.modules:
             module.finalize(self)
 
->>>>>>> e73abc90
         self.results_ready = True  # Set this first so self.summary() knows to print the results
         self.ti -= 1  # During the run, this keeps track of the next step; restore this be the final day of the sim
         return
