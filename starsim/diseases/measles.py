"""
Define measles model.
Adapted from https://github.com/optimamodel/gavi-outbreaks/blob/main/stisim/gavi/measles.py
Original version by @alina-muellenmeister, @domdelport, and @RomeshA
"""

import numpy as np
import starsim as ss
from starsim.diseases.sir import SIR

__all__ = ['Measles']


class Measles(SIR):

    def __init__(self, pars=None, par_dists=None, *args, **kwargs):
        """ Initialize with parameters """

        pars = ss.omergeleft(pars,
            # Natural history parameters, all specified in days
            dur_exp = 8,       # (days) - source: US CDC
            dur_inf = 11,      # (days) - source: US CDC
            p_death = 0.005,   # Probability of death

            # Initial conditions and beta
            init_prev = 0.005,
            beta = None,
        )

        par_dists = ss.omergeleft(par_dists,
            dur_exp   = ss.normal,
            dur_inf   = ss.normal,
            init_prev = ss.bernoulli,
            p_death   = ss.bernoulli,
        )

        super().__init__(pars=pars, par_dists=par_dists, *args, **kwargs)

        # SIR are added automatically, here we add E
        self.add_states(
            ss.State('exposed', bool, False),
            ss.State('ti_exposed', float, np.nan),
        )

        return

    @property
    def infectious(self):
        return self.infected | self.exposed

    def update_pre(self, sim):
        # Progress exposed -> infected
        infected = ss.true(self.exposed & (self.ti_infected <= sim.ti))
        self.exposed[infected] = False
        self.infected[infected] = True

        # Progress infected -> recovered
        recovered = ss.true(self.infected & (self.ti_recovered <= sim.ti))
        self.infected[recovered] = False
        self.recovered[recovered] = True

        # Trigger deaths
        deaths = ss.true(self.ti_dead <= sim.year)
        if len(deaths):
            sim.people.request_death(deaths)
        return

    def set_prognoses(self, sim, uids, source_uids=None):
        """ Set prognoses for those who get infected """
        # Do not call set_prognosis on parent
        # super().set_prognoses(sim, uids, source_uids)

        self.susceptible[uids] = False
        self.exposed[uids] = True
        self.ti_exposed[uids] = sim.ti

        p = self.pars

        # Determine when exposed become infected
<<<<<<< HEAD
        self.ti_infected[uids] = sim.ti + p.dur_exp.urvs(uids)
=======
        self.ti_infected[uids] = sim.ti + p.dur_exp.rvs(uids) / sim.dt
>>>>>>> 19949e9b

        # Sample duration of infection, being careful to only sample from the
        # distribution once per timestep.
        dur_inf = p.dur_inf.urvs(uids)

        # Determine who dies and who recovers and when
        will_die = p.p_death.urvs(uids)
        dead_uids = uids[will_die]
        rec_uids = uids[~will_die]
        self.ti_dead[dead_uids] = self.ti_infected[dead_uids] + dur_inf[will_die] / sim.dt
        self.ti_recovered[rec_uids] = self.ti_infected[rec_uids] + dur_inf[~will_die] / sim.dt

        return

    def update_death(self, sim, uids):
        # Reset infected/recovered flags for dead agents
        for state in ['susceptible', 'exposed', 'infected', 'recovered']:
            self.statesdict[state][uids] = False
        return

<|MERGE_RESOLUTION|>--- conflicted
+++ resolved
@@ -1,104 +1,100 @@
-"""
-Define measles model.
-Adapted from https://github.com/optimamodel/gavi-outbreaks/blob/main/stisim/gavi/measles.py
-Original version by @alina-muellenmeister, @domdelport, and @RomeshA
-"""
-
-import numpy as np
-import starsim as ss
-from starsim.diseases.sir import SIR
-
-__all__ = ['Measles']
-
-
-class Measles(SIR):
-
-    def __init__(self, pars=None, par_dists=None, *args, **kwargs):
-        """ Initialize with parameters """
-
-        pars = ss.omergeleft(pars,
-            # Natural history parameters, all specified in days
-            dur_exp = 8,       # (days) - source: US CDC
-            dur_inf = 11,      # (days) - source: US CDC
-            p_death = 0.005,   # Probability of death
-
-            # Initial conditions and beta
-            init_prev = 0.005,
-            beta = None,
-        )
-
-        par_dists = ss.omergeleft(par_dists,
-            dur_exp   = ss.normal,
-            dur_inf   = ss.normal,
-            init_prev = ss.bernoulli,
-            p_death   = ss.bernoulli,
-        )
-
-        super().__init__(pars=pars, par_dists=par_dists, *args, **kwargs)
-
-        # SIR are added automatically, here we add E
-        self.add_states(
-            ss.State('exposed', bool, False),
-            ss.State('ti_exposed', float, np.nan),
-        )
-
-        return
-
-    @property
-    def infectious(self):
-        return self.infected | self.exposed
-
-    def update_pre(self, sim):
-        # Progress exposed -> infected
-        infected = ss.true(self.exposed & (self.ti_infected <= sim.ti))
-        self.exposed[infected] = False
-        self.infected[infected] = True
-
-        # Progress infected -> recovered
-        recovered = ss.true(self.infected & (self.ti_recovered <= sim.ti))
-        self.infected[recovered] = False
-        self.recovered[recovered] = True
-
-        # Trigger deaths
-        deaths = ss.true(self.ti_dead <= sim.year)
-        if len(deaths):
-            sim.people.request_death(deaths)
-        return
-
-    def set_prognoses(self, sim, uids, source_uids=None):
-        """ Set prognoses for those who get infected """
-        # Do not call set_prognosis on parent
-        # super().set_prognoses(sim, uids, source_uids)
-
-        self.susceptible[uids] = False
-        self.exposed[uids] = True
-        self.ti_exposed[uids] = sim.ti
-
-        p = self.pars
-
-        # Determine when exposed become infected
-<<<<<<< HEAD
-        self.ti_infected[uids] = sim.ti + p.dur_exp.urvs(uids)
-=======
-        self.ti_infected[uids] = sim.ti + p.dur_exp.rvs(uids) / sim.dt
->>>>>>> 19949e9b
-
-        # Sample duration of infection, being careful to only sample from the
-        # distribution once per timestep.
-        dur_inf = p.dur_inf.urvs(uids)
-
-        # Determine who dies and who recovers and when
-        will_die = p.p_death.urvs(uids)
-        dead_uids = uids[will_die]
-        rec_uids = uids[~will_die]
-        self.ti_dead[dead_uids] = self.ti_infected[dead_uids] + dur_inf[will_die] / sim.dt
-        self.ti_recovered[rec_uids] = self.ti_infected[rec_uids] + dur_inf[~will_die] / sim.dt
-
-        return
-
-    def update_death(self, sim, uids):
-        # Reset infected/recovered flags for dead agents
-        for state in ['susceptible', 'exposed', 'infected', 'recovered']:
-            self.statesdict[state][uids] = False
-        return
-
+"""
+Define measles model.
+Adapted from https://github.com/optimamodel/gavi-outbreaks/blob/main/stisim/gavi/measles.py
+Original version by @alina-muellenmeister, @domdelport, and @RomeshA
+"""
+
+import numpy as np
+import starsim as ss
+from starsim.diseases.sir import SIR
+
+__all__ = ['Measles']
+
+
+class Measles(SIR):
+
+    def __init__(self, pars=None, par_dists=None, *args, **kwargs):
+        """ Initialize with parameters """
+
+        pars = ss.omergeleft(pars,
+            # Natural history parameters, all specified in days
+            dur_exp = 8,       # (days) - source: US CDC
+            dur_inf = 11,      # (days) - source: US CDC
+            p_death = 0.005,   # Probability of death
+
+            # Initial conditions and beta
+            init_prev = 0.005,
+            beta = None,
+        )
+
+        par_dists = ss.omergeleft(par_dists,
+            dur_exp   = ss.normal,
+            dur_inf   = ss.normal,
+            init_prev = ss.bernoulli,
+            p_death   = ss.bernoulli,
+        )
+
+        super().__init__(pars=pars, par_dists=par_dists, *args, **kwargs)
+
+        # SIR are added automatically, here we add E
+        self.add_states(
+            ss.State('exposed', bool, False),
+            ss.State('ti_exposed', float, np.nan),
+        )
+
+        return
+
+    @property
+    def infectious(self):
+        return self.infected | self.exposed
+
+    def update_pre(self, sim):
+        # Progress exposed -> infected
+        infected = ss.true(self.exposed & (self.ti_infected <= sim.ti))
+        self.exposed[infected] = False
+        self.infected[infected] = True
+
+        # Progress infected -> recovered
+        recovered = ss.true(self.infected & (self.ti_recovered <= sim.ti))
+        self.infected[recovered] = False
+        self.recovered[recovered] = True
+
+        # Trigger deaths
+        deaths = ss.true(self.ti_dead <= sim.year)
+        if len(deaths):
+            sim.people.request_death(deaths)
+        return
+
+    def set_prognoses(self, sim, uids, source_uids=None):
+        """ Set prognoses for those who get infected """
+        # Do not call set_prognosis on parent
+        # super().set_prognoses(sim, uids, source_uids)
+
+        self.susceptible[uids] = False
+        self.exposed[uids] = True
+        self.ti_exposed[uids] = sim.ti
+
+        p = self.pars
+
+        # Determine when exposed become infected
+        self.ti_infected[uids] = sim.ti + p.dur_exp.urvs(uids) / sim.dt
+
+        # Sample duration of infection, being careful to only sample from the
+        # distribution once per timestep.
+        dur_inf = p.dur_inf.urvs(uids)
+
+        # Determine who dies and who recovers and when
+        will_die = p.p_death.urvs(uids)
+        dead_uids = uids[will_die]
+        rec_uids = uids[~will_die]
+        self.ti_dead[dead_uids] = self.ti_infected[dead_uids] + dur_inf[will_die] / sim.dt
+        self.ti_recovered[rec_uids] = self.ti_infected[rec_uids] + dur_inf[~will_die] / sim.dt
+
+        return
+
+    def update_death(self, sim, uids):
+        # Reset infected/recovered flags for dead agents
+        for state in ['susceptible', 'exposed', 'infected', 'recovered']:
+            self.statesdict[state][uids] = False
+        return
+