"""
Define default HIV disease module and related interventions
"""

import numpy as np
import sciris as sc
import stisim as ss
from .disease import STI

__all__ = ['HIV', 'ART', 'CD4_analyzer']


class HIV(STI):

    def __init__(self, pars=None):
        super().__init__(pars)

        # States additional to the default disease states (see base class)
        self.on_art = ss.State('on_art', bool, False)
        self.cd4 = ss.State('cd4', float, 500)

        self.pars = ss.omerge({
            'cd4_min': 100,
            'cd4_max': 500,
            'cd4_rate': 5,
            'init_prev': 0.05,
            'eff_condoms': 0.7,
        }, self.pars)

        return

    def update_states_pre(self, sim):
        """ Update CD4 """
        self.cd4[sim.people.alive & self.infected & self.on_art] += (self.pars.cd4_max - self.cd4[sim.people.alive & self.infected & self.on_art])/self.pars.cd4_rate
        self.cd4[sim.people.alive & self.infected & ~self.on_art] += (self.pars.cd4_min - self.cd4[sim.people.alive & self.infected & ~self.on_art])/self.pars.cd4_rate
        return

    def init_results(self, sim):
        """
        Initialize results
        """
        return super().init_results(sim)

    def update_results(self, sim):
        return super(HIV, self).update_results(sim)

    def make_new_cases(self, sim):
        # eff_condoms = sim.pars[self.name]['eff_condoms'] # TODO figure out how to add this
        super().make_new_cases(sim)
        return

<<<<<<< HEAD
    def set_prognoses(self, sim, target_uids):
        self.susceptible[target_uids] = False
        self.infected[target_uids] = True
        self.ti_infected[target_uids] = sim.ti
=======
    def set_prognoses(self, sim, uids, from_uids=None):
        super().set_prognoses(sim, uids, from_uids)

        self.susceptible[uids] = False
        self.infected[uids] = True
        self.ti_infected[uids] = sim.ti
>>>>>>> 18598c32
        return

    def set_congenital(self, sim, target_uids, source_uids):
        return self.set_prognoses(sim, target_uids)  # Pass back?


# %% HIV-related interventions

class ART(ss.Intervention):

    def __init__(self, t: np.array, capacity: np.array):
        self.requires = HIV
        self.t = sc.promotetoarray(t)
        self.capacity = sc.promotetoarray(capacity)
        return

    def initialize(self, sim):
        sim.hiv.results += ss.Result(self.name, 'n_art', sim.npts, dtype=int)
        return

    def apply(self, sim):
        if sim.t < self.t[0]:
            return

        capacity = self.capacity[np.where(self.t <= sim.t)[0][-1]]
        on_art = sim.people.alive & sim.people.hiv.on_art

        n_change = capacity - np.count_nonzero(on_art)
        if n_change > 0:
            # Add more ART
            eligible = sim.people.alive & sim.people.hiv.infected & ~sim.people.hiv.on_art
            n_eligible = np.count_nonzero(eligible)
            if n_eligible:
                inds = np.random.choice(ss.true(eligible), min(n_eligible, n_change), replace=False)
                sim.people.hiv.on_art[inds] = True
        elif n_change < 0:
            # Take some people off ART
            eligible = sim.people.alive & sim.people.hiv.infected & sim.people.hiv.on_art
            inds = np.random.choice(ss.true(eligible), min(n_change), replace=False)
            sim.people.hiv.on_art[inds] = False

        # Add result
        sim.results.hiv.n_art = np.count_nonzero(sim.people.alive & sim.people.hiv.on_art)

        return


#%% Analyzers

class CD4_analyzer(ss.Analyzer):

    def __init__(self):
        self.requires = HIV
        self.cd4 = None
        return

    def initialize(self, sim):
        super().initialize(sim)
        self.cd4 = np.zeros((sim.npts, sim.people.n), dtype=int)
        return

    def apply(self, sim):
        self.cd4[sim.t] = sim.people.hiv.cd4
        return<|MERGE_RESOLUTION|>--- conflicted
+++ resolved
@@ -49,19 +49,12 @@
         super().make_new_cases(sim)
         return
 
-<<<<<<< HEAD
-    def set_prognoses(self, sim, target_uids):
-        self.susceptible[target_uids] = False
-        self.infected[target_uids] = True
-        self.ti_infected[target_uids] = sim.ti
-=======
-    def set_prognoses(self, sim, uids, from_uids=None):
-        super().set_prognoses(sim, uids, from_uids)
+    def set_prognoses(self, sim, uids, source_uids=None):
+        super().set_prognoses(sim, uids, source_uids)
 
         self.susceptible[uids] = False
         self.infected[uids] = True
         self.ti_infected[uids] = sim.ti
->>>>>>> 18598c32
         return
 
     def set_congenital(self, sim, target_uids, source_uids):
