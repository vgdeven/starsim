'''
Disease modules
'''

import numpy as np
import sciris as sc
import stisim as ss

__all__ = ['Module']


class Module(sc.prettyobj):

<<<<<<< HEAD
    def __init__(self, pars=None, name = None, label=None, requires=None, *args, **kwargs):
=======
    def __init__(self, pars=None, name=None, label=None, requires=None, *args, **kwargs):
>>>>>>> abbcf3ed
        self.pars = ss.omerge(pars)
        self.name = name if name else self.__class__.__name__.lower() # Default name is the class name
        self.label = label if label else ''
        self.requires = sc.mergelists(requires)
        self.results = ss.ndict(type=ss.Result)
        self.initialized = False
        self.finalized = False

        return

    def check_requires(self, sim):
        for req in self.requires:
<<<<<<< HEAD
            if req not in sim.modules:
                raise Exception(f'{self.name} (label={self.label}) requires module {req} but the Sim did not contain this module')
=======
            if req not in [m.__class__ for m in sim.modules]:
                raise Exception(f'{self.name} (label={self.label}) requires module {req} but the Sim did not contain a module of this type.')
>>>>>>> abbcf3ed
        return

    def initialize(self, sim):
        """
        Perform initialization steps
<<<<<<< HEAD
=======

        This method is called once, as part of initializing a Sim

        :param sim:
        :return:
        """
        self.check_requires(sim)
>>>>>>> abbcf3ed

        This method is called once, as part of initializing a Sim

        :param sim:
        :return:
        """
        self.check_requires(sim)

        # Connect the random number generators to the sim. The RNGs for this module should be initialized
        # first as some of the module's State instances may require them to generate initial values
        for rng in self.rngs:
            if not rng.initialized:
                rng.initialize(sim.rng_container, sim.people.slot)

        # Connect the states to the sim
        for state in self.states:
            state.initialize(sim.people)

        self.initialized = True
        return

    def finalize(self, sim):
        self.finalized = True
        return

    @property
    def states(self):
        """
        Return a flat collection of all states

        The base class returns all states that are contained in top-level attributes
        of the Module. If a Module stores states in a non-standard location (e.g.,
        within a list of states, or otherwise in some other nested structure - perhaps
        due to supporting features like multiple genotypes) then the Module should
        overload this attribute to ensure that all states appear in here.

        :return:
        """
        return [x for x in self.__dict__.values() if isinstance(x, ss.State)]

    @property
    def rngs(self):
        """
        Return a flat collection of all random number generators, as with states above

        :return:
        """
<<<<<<< HEAD
        return [x for x in self.__dict__.values() if isinstance(x, (ss.MultiRNG, ss.SingleRNG))]


=======
        return [x for x in self.__dict__.values() if isinstance(x, (ss.MultiRNG, ss.SingleRNG))]
>>>>>>> abbcf3ed
<|MERGE_RESOLUTION|>--- conflicted
+++ resolved
@@ -11,11 +11,7 @@
 
 class Module(sc.prettyobj):
 
-<<<<<<< HEAD
-    def __init__(self, pars=None, name = None, label=None, requires=None, *args, **kwargs):
-=======
     def __init__(self, pars=None, name=None, label=None, requires=None, *args, **kwargs):
->>>>>>> abbcf3ed
         self.pars = ss.omerge(pars)
         self.name = name if name else self.__class__.__name__.lower() # Default name is the class name
         self.label = label if label else ''
@@ -28,28 +24,13 @@
 
     def check_requires(self, sim):
         for req in self.requires:
-<<<<<<< HEAD
-            if req not in sim.modules:
-                raise Exception(f'{self.name} (label={self.label}) requires module {req} but the Sim did not contain this module')
-=======
             if req not in [m.__class__ for m in sim.modules]:
                 raise Exception(f'{self.name} (label={self.label}) requires module {req} but the Sim did not contain a module of this type.')
->>>>>>> abbcf3ed
         return
 
     def initialize(self, sim):
         """
         Perform initialization steps
-<<<<<<< HEAD
-=======
-
-        This method is called once, as part of initializing a Sim
-
-        :param sim:
-        :return:
-        """
-        self.check_requires(sim)
->>>>>>> abbcf3ed
 
         This method is called once, as part of initializing a Sim
 
@@ -94,13 +75,5 @@
     def rngs(self):
         """
         Return a flat collection of all random number generators, as with states above
-
-        :return:
         """
-<<<<<<< HEAD
         return [x for x in self.__dict__.values() if isinstance(x, (ss.MultiRNG, ss.SingleRNG))]
-
-
-=======
-        return [x for x in self.__dict__.values() if isinstance(x, (ss.MultiRNG, ss.SingleRNG))]
->>>>>>> abbcf3ed
