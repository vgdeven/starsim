--- conflicted
+++ resolved
@@ -1,530 +1,401 @@
-"""
-Base classes for diseases
-"""
-
-import numpy as np
-import sciris as sc
-import starsim as ss
-import networkx as nx
-from operator import itemgetter
-import pandas as pd
-
-__all__ = ['Disease', 'Infection', 'InfectionLog']
-
-
-class Disease(ss.Module):
-    """ Base module class for diseases """
-
-    def __init__(self, *args, **kwargs):
-        super().__init__(*args, **kwargs)
-        self.results = ss.Results(self.name)
-        self.log = InfectionLog()  # See below for definition
-        return
-
-    @property
-    def _boolean_states(self):
-        """
-        Iterator over states with boolean type
-
-        For diseases, these states typically represent attributes like 'susceptible',
-        'infectious', 'diagnosed' etc. These variables are typically useful to
-        """
-        for state in self.states:
-            if state.dtype == bool:
-                yield state
-        return
-
-    def initialize(self, sim):
-        super().initialize(sim)
-        self.validate_pars(sim)
-        self.init_results(sim)
-        self.set_initial_states(sim)
-        return
-
-    def finalize(self, sim):
-        super().finalize(sim)
-        return
-
-    def validate_pars(self, sim):
-        """
-        Perform any parameter validation
-        """
-        if sim.networks is not None and len(sim.networks) > 0:
-
-            # If there's no beta, make a default one
-            if 'beta' not in self.pars or self.pars.beta is None:
-                self.pars.beta = sc.objdict({k: [1, 1] for k in sim.networks})
-
-            # If beta is a scalar, apply this bi-directionally to all networks
-            if sc.isnumber(self.pars.beta):
-                orig_beta = self.pars.beta
-                self.pars.beta = sc.objdict({k: [orig_beta] * 2 for k in sim.networks})
-
-            # If beta is a dict, check all entries are bi-directional
-            elif isinstance(self.pars.beta, dict):
-                for k, v in self.pars.beta.items():
-                    if sc.isnumber(v):
-                        self.pars.beta[k] = [v, v]
-        return
-
-    def set_initial_states(self, sim):
-        """
-        Set initial values for states
-
-        This could involve passing in a full set of initial conditions,
-        or using init_prev, or other. Note that this is different to initialization of the State objects
-        i.e., creating their dynamic array, linking them to a People instance. That should have already
-        taken place by the time this method is called. This method is about supplying initial values
-        for the states (e.g., seeding initial infections)
-        """
-        pass
-
-    def init_results(self, sim):
-        """
-        Initialize results
-
-        By default, diseases all report on counts for any boolean states e.g., if
-        a disease contains a boolean state 'susceptible' it will automatically contain a
-        Result for 'n_susceptible'
-        """
-        for state in self._boolean_states:
-            self.results += ss.Result(self.name, f'n_{state.name}', sim.npts, dtype=int, scale=True)
-        return
-
-    def update_pre(self, sim):
-        """
-        Carry out autonomous updates at the start of the timestep (prior to transmission)
-        """
-        pass
-
-    def update_death(self, sim, uids):
-        """
-        Carry out state changes upon death
-
-        This function is triggered after deaths are resolved, and before analyzers are run.
-        See the SIR example model for a typical use case - deaths are requested as an autonomous
-        update, to take effect after transmission on the same timestep. State changes that occur
-        upon death (e.g., clearing an `infected` flag) are executed in this function. That also
-        allows an intervention to avert a death scheduled on the same timestep, without having
-        to undo any state changes that have already been applied (because they only run via this
-        function if the death actually occurs).
-
-        Depending on the module and the results it produces, it may or may not be necessary
-        to implement this.
-        """
-        pass
-
-    def make_new_cases(self, sim):
-        """
-        Add new cases of the disease
-
-        This method is agnostic as to the mechanism by which new cases occur. This
-        could be through transmission (parametrized in different ways, which may or
-        may not use the contact networks) or it may be based on risk factors/seeding,
-        as may be the case for non-communicable diseases.
-
-        It is expected that this method will internally call Disease.set_prognoses()
-        at some point.
-        """
-        pass
-
-    def set_prognoses(self, sim, target_uids, source_uids=None):
-        """
-        Set prognoses upon infection/acquisition
-
-        This function assigns state values upon infection or acquisition of
-        the disease. It would normally be called somewhere towards the end of
-        `Disease.make_new_cases()`. Infections will automatically be added to
-        the log as part of this operation.
-
-        The from_uids are relevant for infectious diseases, but would be left
-        as `None` for NCDs.
-
-        Args:
-            sim (Sim): the STarsim simulation object
-            uids (array): UIDs for agents to assign disease progoses to
-            from_uids (array): Optionally specify the infecting agent
-        """
-        if source_uids is None:
-            for target in target_uids:
-                self.log.append(np.nan, target, sim.year)
-        else:
-            for target, source in zip(target_uids, source_uids):
-                self.log.append(source, target, sim.year)
-        return
-
-    def update_results(self, sim):
-        """
-        Update results
-
-        This function is executed after transmission in all modules has been resolved.
-        This allows result updates at this point to capture outcomes dependent on multiple
-        modules, where relevant.
-        """
-        for state in self._boolean_states:
-            self.results[f'n_{state.name}'][sim.ti] = np.count_nonzero(state & sim.people.alive)
-        return
-
-
-class Infection(Disease):
-    """
-    Base class for infectious diseases used in Starsim
-
-    This class contains specializations for infectious transmission (i.e., implements network-based
-    transmission with directional beta values) and defines attributes that connectors
-    operate on to capture co-infection
-    """
-
-    def __init__(self, *args, **kwargs):
-        super().__init__(*args, **kwargs)
-        self.add_states(
-            ss.State('susceptible', bool, True),
-            ss.State('infected', bool, False),
-            ss.State('rel_sus', float, 1.0),
-            ss.State('rel_sev', float, 1.0),
-            ss.State('rel_trans', float, 1.0),
-            ss.State('ti_infected', int, ss.INT_NAN),
-        )
-        return
-
-    @property
-    def infectious(self):
-        """
-        Generally defined as an alias for infected, although these may differ in some diseases.
-        Transmission comes from infectious people; prevalence estimates may include infected people who don't transmit
-        """
-        return self.infected
-
-    def set_initial_states(self, sim):
-        """
-        Set initial values for states. This could involve passing in a full set of initial conditions,
-        or using init_prev, or other. Note that this is different to initialization of the State objects
-        i.e., creating their dynamic array, linking them to a People instance. That should have already
-        taken place by the time this method is called.
-        """
-        if self.pars.init_prev is None:
-            return
-
-        alive_uids = ss.true(sim.people.alive)  # Maybe just sim.people.uid?
-        initial_cases = self.pars.init_prev.filter(alive_uids)
-        self.set_prognoses(sim, initial_cases)  # TODO: sentinel value to indicate seeds?
-        return
-
-    def init_results(self, sim):
-        """
-        Initialize results
-        """
-        super().init_results(sim)
-        self.results += [
-            ss.Result(self.name, 'prevalence', sim.npts, dtype=float, scale=False),
-            ss.Result(self.name, 'new_infections', sim.npts, dtype=int, scale=True),
-            ss.Result(self.name, 'cum_infections', sim.npts, dtype=int, scale=True),
-        ]
-        return
-
-    def _check_betas(self, sim):
-        """ Check that there's a network for each beta keys """
-        betapars = self.pars.beta
-        betamap = sc.objdict()
-        netkeys = list(sim.networks.keys())
-        for bkey in betapars.keys():
-            orig_bkey = bkey[:]
-            if bkey in netkeys: # TODO: CK: could tidy up logic
-                betamap[bkey] = betapars[orig_bkey]
-            else:
-                if 'net' not in bkey:
-                    bkey += 'net'  # Add 'net' suffix if not already there
-                if bkey in netkeys:
-                    betamap[bkey] = betapars[orig_bkey]
-                else:
-                    errormsg = f'No network for beta parameter "{bkey}"; your beta should match network keys:\n{sc.newlinejoin(netkeys)}'
-                    raise ValueError(errormsg)
-        return betamap
-
-    def make_new_cases(self, sim):
-        """
-        Add new cases of module, through transmission, incidence, etc.
-        
-        Common-random-number-safe transmission code works by mapping edges onto
-        slots.
-        """
-        new_cases = []
-        sources = []
-        people = sim.people
-        betamap = self._check_betas(sim)
-
-        for nkey, net in sim.networks.items():
-            if not len(net):
-                break
-            nbetas = betamap[nkey]
-            contacts = net.contacts
-            rel_trans = (self.infectious & people.alive) * self.rel_trans
-            rel_sus = (self.susceptible & people.alive) * self.rel_sus
-            p1p2b0 = [contacts.p1, contacts.p2, nbetas[0]]
-            p2p1b1 = [contacts.p2, contacts.p1, nbetas[1]]
-            for src, trg, beta in [p1p2b0, p2p1b1]:
-
-                # Skip networks with no transmission
-                if beta == 0:
-                    continue
-
-<<<<<<< HEAD
-                # Calculate probability of a->b transmission. If we have information on the
-                # number of sexual acts, then beta is assumed to be a per-act transmission
-                # probability. If not, it's assumed to be annual.
-                # TODO: move this to STI?
-                if 'acts' in contacts.keys():
-                    beta_per_dt = 1 - (1 - beta) ** (contacts.acts * people.dt)
-                    p_transmit = rel_trans[src] * rel_sus[trg] * contacts.beta * beta_per_dt
-                else:
-                    p_transmit = rel_trans[src] * rel_sus[trg] * contacts.beta * beta * people.dt
-
-                if not ss.options.multirng:
-                    rvs = np.random.rand(len(src))
-                else:
-                    slots_s = people.slot[src] # Slots for the possible source
-                    slots_t = people.slot[trg] # Slots for the possible target
-                    rvs_s = ss.uniform.rvs(size=np.max(slots_s) + 1)[slots_s]
-                    rvs_t = ss.uniform.rvs(size=np.max(slots_t) + 1)[slots_t]
-                    rvs = np.remainder(rvs_s + rvs_t, 1) # Generate a new random number based on the two other random numbers
-                new_cases_bool = rvs < p_transmit
-                new_cases.append(trg[new_cases_bool])
-                sources.append(src[new_cases_bool])
-        
-        # Tidy up
-        if len(new_cases) and len(sources):
-            new_cases = np.concatenate(new_cases)
-            sources = np.concatenate(sources)
-=======
-                # Calculate probability of a->b transmission.
-                beta_per_dt = net.beta_per_dt(disease_beta=beta, dt=people.dt)
-                p_transmit = rel_trans[a] * rel_sus[b] * beta_per_dt
-
-                new_cases_bool = np.random.random(
-                    len(a)) < p_transmit  # As this class is not common-random-number safe anyway, calling np.random is perfectly fine!
-                new_cases.append(b[new_cases_bool])
-                sources.append(a[new_cases_bool])
-        if len(new_cases) and len(sources):
-            return np.concatenate(new_cases), np.concatenate(sources)
-        return np.empty((0,), dtype=int), np.empty((0,), dtype=int)
-
-    def _make_new_cases_multirng(self, sim):
-        """
-        Common-random-number-safe transmission code works by computing the
-        probability of each _node_ acquiring a case rather than checking if each
-        _edge_ transmits.
-        Subsequent step uses a roulette wheel with slotted RNG to determine
-        infection source.
-        """
-        people = sim.people
-        n = len(people.uid)  # TODO: possibly could be shortened to just the people who are alive
-        p_acq_node = np.zeros(n)
-        betamap = self._check_betas(sim)
-
-        avec = []
-        bvec = []
-        pvec = []
-        for nkey, net in sim.networks.items():
-            if not len(net):
-                break
-            nbetas = betamap[nkey]
-            contacts = net.contacts
-            rel_trans = self.rel_trans * (self.infectious & people.alive)
-            rel_sus = self.rel_sus * (self.susceptible & people.alive)
-
-            p1p2 = ['p1', 'p2', nbetas[0]]
-            p2p1 = ['p2', 'p1', nbetas[1]]
-            for source, target, beta in [p1p2, p2p1]:  # Transmission from a --> b
-                if beta == 0:
-                    continue
-
-                a, b, beta_arr = contacts[source], contacts[target], contacts.beta
-                nzi = (rel_trans[a] > 0) & (rel_sus[b] > 0) & (beta_arr > 0)
-                avec.append(a[nzi])
-                bvec.append(b[nzi])
-
-                beta_per_dt = net.beta_per_dt(disease_beta=beta, dt=people.dt, uids=nzi)
-                trans_arr = rel_trans[a[nzi]].__array__()
-                sus_arr = rel_sus[b[nzi]].__array__()
-                new_pvec = trans_arr * sus_arr * beta_per_dt
-                pvec.append(new_pvec)
-
-        if len(avec):
-            dfp1 = np.concatenate(avec)
-            dfp2 = np.concatenate(bvec)
-            dfp = np.concatenate(pvec)
-        else:
-            return np.empty((0,), dtype=int), np.empty((0,), dtype=int)
-
-        df = pd.DataFrame({'p1': dfp1, 'p2': dfp2, 'p': dfp})
-        if len(df) == 0:
-            return np.empty((0,), dtype=int), np.empty((0,), dtype=int)
-
-        p_acq_node = df.groupby('p2').apply(lambda x: 1 - np.prod(1 - x['p']))  # prob(inf) for each potential infectee
-        uids = p_acq_node.index.values  # UIDs of those who get come into contact with 1 or more infected person
-
-        # Slotted draw, need to find a long-term place for this logic
-        slots = people.slot[uids]  # Slots for the possible infectee
-        new_cases_bool = ss.uniform.rvs(size=np.max(slots) + 1)[slots] < p_acq_node.values
-        new_cases = uids[new_cases_bool]
-
-        # Now choose infection source for new cases
-        def choose_source(df):
-            if len(df) == 1:  # Easy if only one possible source
-                src_idx = 0
-            else:
-                # Roulette selection using slotted draw r associated with this new case
-                cumsum = df['p'].cumsum() / df['p'].sum()
-                src_idx = np.argmax(cumsum >= df['r'])
-            return df['p1'].iloc[src_idx]
-
-        df['r'] = ss.uniform.rvs(size=np.max(slots) + 1)[slots[df.p2.values]]  # Draws for each potential infectee
-        sources = df.set_index('p2').loc[new_cases].groupby('p2').apply(choose_source)
-
-        return new_cases, sources[new_cases].values
-
-    def make_new_cases(self, sim):
-        """ Add new cases of module, through transmission, incidence, etc. """
-        if not sim.networks:
-            warnmsg = f'Disease {self.name} does not transmit without a network.'
-            if sim.ti == 0: ss.warn(warnmsg, die=False)
-            return
-
-        if not ss.options.multirng:
-            # Determine new cases for singlerng
-            new_cases, sources = self._make_new_cases_singlerng(sim)
->>>>>>> 02c20abd
-        else:
-            new_cases = np.empty(0, dtype=int)
-            sources = np.empty(0, dtype=int)
-            
-        if len(new_cases):
-<<<<<<< HEAD
-            self.set_prognoses(sim, new_cases, sources)
-            
-        return new_cases, sources
-
-    def update_results(self, sim):
-        super().update_results(sim)
-        self.results['prevalence'][sim.ti] = self.results.n_infected[sim.ti] / np.count_nonzero(sim.people.alive)
-        self.results['new_infections'][sim.ti] = np.count_nonzero(self.ti_infected == sim.ti)
-        self.results['cum_infections'][sim.ti] = np.sum(self.results['new_infections'][:sim.ti])
-        return
-
-
-class STI(Infection):
-    """
-    Base class for STIs used in STIsim
-
-    This class contains specializations for STI transmission (i.e., implements network-based
-    transmission with directional beta values) and defines attributes that STIsim connectors
-    operate on to capture co-infection
-    """
-
-    def _set_cases(self, sim, target_uids, source_uids=None):
-        congenital = sim.people.age[target_uids] <= sim.dt
-=======
-            self._set_cases(sim, new_cases, sources)
-
-    def _set_cases(self, sim, target_uids, source_uids=None):
-        congenital = sim.people.age[target_uids] <= 0
->>>>>>> 02c20abd
-        if len(ss.true(congenital)) > 0:
-            src_c = source_uids[congenital] if source_uids is not None else None
-            self.set_congenital(sim, target_uids[congenital], src_c)
-        src_p = source_uids[~congenital] if source_uids is not None else None
-        self.set_prognoses(sim, target_uids[~congenital], src_p)
-        return
-
-    def set_congenital(self, sim, target_uids, source_uids=None):
-        pass
-
-
-    def update_results(self, sim):
-        super().update_results(sim)
-        res = self.results
-        res['prevalence'][sim.ti] = res.n_infected[sim.ti] / np.count_nonzero(sim.people.alive)
-        res['new_infections'][sim.ti] = np.count_nonzero(self.ti_infected == sim.ti)
-        res['cum_infections'][sim.ti] = np.sum(res['new_infections'][:sim.ti])
-
-
-class InfectionLog(nx.MultiDiGraph):
-    """
-    Record infections
-
-    The infection log records transmission events and optionally other data
-    associated with each transmission. Basic functionality is to track
-    transmission with
-
-    >>> Disease.log.append(source, target, t)
-
-    Seed infections can be recorded with a source of `None`, although all infections
-    should have a target and a time. Other data can be captured in the log, either at
-    the time of creation, or later on. For example
-
-    >>> Disease.log.append(source, target, t, network='msm')
-
-    could be used by a module to track the network in which transmission took place.
-    Modules can optionally add per-infection outcomes later as well, for example
-
-    >>> Disease.log.add_data(source, t_dead=2024.25)
-
-    This would be equivalent to having specified the data at the original time the log
-    entry was created - however, it is more useful for tracking events that may or may
-    not occur after the infection and could be modified by interventions (e.g., tracking
-    diagnosis, treatment, notification etc.)
-
-    A table of outcomes can be returned using `InfectionLog.line_list()`
-    """
-
-    # Add entries
-    # Add items to the most recent infection for an agent
-
-    def add_data(self, uids, **kwargs):
-        """
-        Record extra infection data
-
-        This method can be used to add data to an existing transmission event.
-        The most recent transmission event will be used
-
-        :param uid: The UID of the target node (the agent that was infected)
-        :param kwargs: Remaining arguments are stored as edge data
-        """
-        for uid in sc.promotetoarray(uids):
-            source, target, key = max(self.in_edges(uid, keys=True),
-                                      key=itemgetter(2, 0))  # itemgetter twice as fast as lambda apparently
-            self[source][target][key].update(**kwargs)
-
-    def append(self, source, target, t, **kwargs):
-        self.add_edge(source, target, key=t, **kwargs)
-
-    @property
-    def line_list(self):
-        """
-        Return a tabular representation of the log
-
-        This function returns a dataframe containing columns for all quantities
-        recorded in the log. Note that the log will contain `NaN` for quantities
-        that are defined for some edges and not others (and which are missing for
-        a particular entry)
-        """
-        if len(self) == 0:
-            return sc.dataframe(columns=['t', 'source', 'target'])
-
-        entries = []
-        for source, target, t, data in self.edges(keys=True, data=True):
-            d = data.copy()
-            d.update(source=source, target=target, t=t)
-            entries.append(d)
-        df = sc.dataframe.from_records(entries)
-        df = df.sort_values(['t', 'source', 'target'])
-        df = df.reset_index(drop=True)
-
-        # Use Pandas "Int64" type to allow nullable integers. This allows the 'source' column
-        # to have an integer type corresponding to UIDs while simultaneously supporting the use
-        # of null values to represent exogenous/seed infections
-        df = df.fillna(pd.NA)
-        df['source'] = df['source'].astype("Int64")
-        df['target'] = df['target'].astype("Int64")
-
-        return df
+"""
+Base classes for diseases
+"""
+
+import numpy as np
+import sciris as sc
+import starsim as ss
+import networkx as nx
+from operator import itemgetter
+import pandas as pd
+
+__all__ = ['Disease', 'Infection', 'InfectionLog']
+
+
+class Disease(ss.Module):
+    """ Base module class for diseases """
+
+    def __init__(self, *args, **kwargs):
+        super().__init__(*args, **kwargs)
+        self.results = ss.Results(self.name)
+        self.log = InfectionLog()  # See below for definition
+        return
+
+    @property
+    def _boolean_states(self):
+        """
+        Iterator over states with boolean type
+
+        For diseases, these states typically represent attributes like 'susceptible',
+        'infectious', 'diagnosed' etc. These variables are typically useful to
+        """
+        for state in self.states:
+            if state.dtype == bool:
+                yield state
+        return
+
+    def initialize(self, sim):
+        super().initialize(sim)
+        self.validate_pars(sim)
+        self.init_results(sim)
+        self.set_initial_states(sim)
+        return
+
+    def finalize(self, sim):
+        super().finalize(sim)
+        return
+
+    def validate_pars(self, sim):
+        """
+        Perform any parameter validation
+        """
+        if sim.networks is not None and len(sim.networks) > 0:
+
+            # If there's no beta, make a default one
+            if 'beta' not in self.pars or self.pars.beta is None:
+                self.pars.beta = sc.objdict({k: [1, 1] for k in sim.networks})
+
+            # If beta is a scalar, apply this bi-directionally to all networks
+            if sc.isnumber(self.pars.beta):
+                orig_beta = self.pars.beta
+                self.pars.beta = sc.objdict({k: [orig_beta] * 2 for k in sim.networks})
+
+            # If beta is a dict, check all entries are bi-directional
+            elif isinstance(self.pars.beta, dict):
+                for k, v in self.pars.beta.items():
+                    if sc.isnumber(v):
+                        self.pars.beta[k] = [v, v]
+        return
+
+    def set_initial_states(self, sim):
+        """
+        Set initial values for states
+
+        This could involve passing in a full set of initial conditions,
+        or using init_prev, or other. Note that this is different to initialization of the State objects
+        i.e., creating their dynamic array, linking them to a People instance. That should have already
+        taken place by the time this method is called. This method is about supplying initial values
+        for the states (e.g., seeding initial infections)
+        """
+        pass
+
+    def init_results(self, sim):
+        """
+        Initialize results
+
+        By default, diseases all report on counts for any boolean states e.g., if
+        a disease contains a boolean state 'susceptible' it will automatically contain a
+        Result for 'n_susceptible'
+        """
+        for state in self._boolean_states:
+            self.results += ss.Result(self.name, f'n_{state.name}', sim.npts, dtype=int, scale=True)
+        return
+
+    def update_pre(self, sim):
+        """
+        Carry out autonomous updates at the start of the timestep (prior to transmission)
+        """
+        pass
+
+    def update_death(self, sim, uids):
+        """
+        Carry out state changes upon death
+
+        This function is triggered after deaths are resolved, and before analyzers are run.
+        See the SIR example model for a typical use case - deaths are requested as an autonomous
+        update, to take effect after transmission on the same timestep. State changes that occur
+        upon death (e.g., clearing an `infected` flag) are executed in this function. That also
+        allows an intervention to avert a death scheduled on the same timestep, without having
+        to undo any state changes that have already been applied (because they only run via this
+        function if the death actually occurs).
+
+        Depending on the module and the results it produces, it may or may not be necessary
+        to implement this.
+        """
+        pass
+
+    def make_new_cases(self, sim):
+        """
+        Add new cases of the disease
+
+        This method is agnostic as to the mechanism by which new cases occur. This
+        could be through transmission (parametrized in different ways, which may or
+        may not use the contact networks) or it may be based on risk factors/seeding,
+        as may be the case for non-communicable diseases.
+
+        It is expected that this method will internally call Disease.set_prognoses()
+        at some point.
+        """
+        pass
+
+    def set_prognoses(self, sim, target_uids, source_uids=None):
+        """
+        Set prognoses upon infection/acquisition
+
+        This function assigns state values upon infection or acquisition of
+        the disease. It would normally be called somewhere towards the end of
+        `Disease.make_new_cases()`. Infections will automatically be added to
+        the log as part of this operation.
+
+        The from_uids are relevant for infectious diseases, but would be left
+        as `None` for NCDs.
+
+        Args:
+            sim (Sim): the STarsim simulation object
+            uids (array): UIDs for agents to assign disease progoses to
+            from_uids (array): Optionally specify the infecting agent
+        """
+        if source_uids is None:
+            for target in target_uids:
+                self.log.append(np.nan, target, sim.year)
+        else:
+            for target, source in zip(target_uids, source_uids):
+                self.log.append(source, target, sim.year)
+        return
+
+    def update_results(self, sim):
+        """
+        Update results
+
+        This function is executed after transmission in all modules has been resolved.
+        This allows result updates at this point to capture outcomes dependent on multiple
+        modules, where relevant.
+        """
+        for state in self._boolean_states:
+            self.results[f'n_{state.name}'][sim.ti] = np.count_nonzero(state & sim.people.alive)
+        return
+
+
+class Infection(Disease):
+    """
+    Base class for infectious diseases used in Starsim
+
+    This class contains specializations for infectious transmission (i.e., implements network-based
+    transmission with directional beta values) and defines attributes that connectors
+    operate on to capture co-infection
+    """
+
+    def __init__(self, *args, **kwargs):
+        super().__init__(*args, **kwargs)
+        self.add_states(
+            ss.State('susceptible', bool, True),
+            ss.State('infected', bool, False),
+            ss.State('rel_sus', float, 1.0),
+            ss.State('rel_sev', float, 1.0),
+            ss.State('rel_trans', float, 1.0),
+            ss.State('ti_infected', int, ss.INT_NAN),
+        )
+        return
+
+    @property
+    def infectious(self):
+        """
+        Generally defined as an alias for infected, although these may differ in some diseases.
+        Transmission comes from infectious people; prevalence estimates may include infected people who don't transmit
+        """
+        return self.infected
+
+    def set_initial_states(self, sim):
+        """
+        Set initial values for states. This could involve passing in a full set of initial conditions,
+        or using init_prev, or other. Note that this is different to initialization of the State objects
+        i.e., creating their dynamic array, linking them to a People instance. That should have already
+        taken place by the time this method is called.
+        """
+        if self.pars.init_prev is None:
+            return
+
+        alive_uids = ss.true(sim.people.alive)  # Maybe just sim.people.uid?
+        initial_cases = self.pars.init_prev.filter(alive_uids)
+        self.set_prognoses(sim, initial_cases)  # TODO: sentinel value to indicate seeds?
+        return
+
+    def init_results(self, sim):
+        """
+        Initialize results
+        """
+        super().init_results(sim)
+        self.results += [
+            ss.Result(self.name, 'prevalence', sim.npts, dtype=float, scale=False),
+            ss.Result(self.name, 'new_infections', sim.npts, dtype=int, scale=True),
+            ss.Result(self.name, 'cum_infections', sim.npts, dtype=int, scale=True),
+        ]
+        return
+
+    def _check_betas(self, sim):
+        """ Check that there's a network for each beta keys """
+        betapars = self.pars.beta
+        betamap = sc.objdict()
+        netkeys = list(sim.networks.keys())
+        for bkey in betapars.keys():
+            orig_bkey = bkey[:]
+            if bkey in netkeys: # TODO: CK: could tidy up logic
+                betamap[bkey] = betapars[orig_bkey]
+            else:
+                if 'net' not in bkey:
+                    bkey += 'net'  # Add 'net' suffix if not already there
+                if bkey in netkeys:
+                    betamap[bkey] = betapars[orig_bkey]
+                else:
+                    errormsg = f'No network for beta parameter "{bkey}"; your beta should match network keys:\n{sc.newlinejoin(netkeys)}'
+                    raise ValueError(errormsg)
+        return betamap
+
+    def make_new_cases(self, sim):
+        """
+        Add new cases of module, through transmission, incidence, etc.
+        
+        Common-random-number-safe transmission code works by mapping edges onto
+        slots.
+        """
+        new_cases = []
+        sources = []
+        people = sim.people
+        betamap = self._check_betas(sim)
+
+        for nkey, net in sim.networks.items():
+            if not len(net):
+                break
+            nbetas = betamap[nkey]
+            contacts = net.contacts
+            rel_trans = (self.infectious & people.alive) * self.rel_trans
+            rel_sus = (self.susceptible & people.alive) * self.rel_sus
+            p1p2b0 = [contacts.p1, contacts.p2, nbetas[0]]
+            p2p1b1 = [contacts.p2, contacts.p1, nbetas[1]]
+            for src, trg, beta in [p1p2b0, p2p1b1]:
+
+                # Skip networks with no transmission
+                if beta == 0:
+                    continue
+
+                # Calculate probability of a->b transmission.
+                beta_per_dt = net.beta_per_dt(disease_beta=beta, dt=people.dt)
+                p_transmit = rel_trans[src] * rel_sus[trg] * beta_per_dt
+
+                if not ss.options.multirng:
+                    rvs = np.random.rand(len(src))
+                else:
+                    slots_s = people.slot[src] # Slots for the possible source
+                    slots_t = people.slot[trg] # Slots for the possible target
+                    rvs_s = ss.uniform.rvs(size=np.max(slots_s) + 1)[slots_s]
+                    rvs_t = ss.uniform.rvs(size=np.max(slots_t) + 1)[slots_t]
+                    rvs = np.remainder(rvs_s + rvs_t, 1) # Generate a new random number based on the two other random numbers
+                new_cases_bool = rvs < p_transmit
+                new_cases.append(trg[new_cases_bool])
+                sources.append(src[new_cases_bool])
+        
+        # Tidy up
+        if len(new_cases) and len(sources):
+            new_cases = np.concatenate(new_cases)
+            sources = np.concatenate(sources)
+        else:
+            new_cases = np.empty(0, dtype=int)
+            sources = np.empty(0, dtype=int)
+            
+        if len(new_cases):
+            self._set_cases(sim, new_cases, sources)
+            
+        return new_cases, sources
+
+    def _set_cases(self, sim, target_uids, source_uids=None):
+        congenital = sim.people.age[target_uids] <= 0
+        if len(ss.true(congenital)) > 0:
+            src_c = source_uids[congenital] if source_uids is not None else None
+            self.set_congenital(sim, target_uids[congenital], src_c)
+        src_p = source_uids[~congenital] if source_uids is not None else None
+        self.set_prognoses(sim, target_uids[~congenital], src_p)
+        return
+
+    def set_congenital(self, sim, target_uids, source_uids=None):
+        pass
+
+    def update_results(self, sim):
+        super().update_results(sim)
+        res = self.results
+        ti = sim.ti
+        res.prevalence[ti] = res.n_infected[ti] / np.count_nonzero(sim.people.alive)
+        res.new_infections[ti] = np.count_nonzero(self.ti_infected == ti)
+        res.cum_infections[ti] = np.sum(res['new_infections'][:ti])
+        return
+
+
+class InfectionLog(nx.MultiDiGraph):
+    """
+    Record infections
+
+    The infection log records transmission events and optionally other data
+    associated with each transmission. Basic functionality is to track
+    transmission with
+
+    >>> Disease.log.append(source, target, t)
+
+    Seed infections can be recorded with a source of `None`, although all infections
+    should have a target and a time. Other data can be captured in the log, either at
+    the time of creation, or later on. For example
+
+    >>> Disease.log.append(source, target, t, network='msm')
+
+    could be used by a module to track the network in which transmission took place.
+    Modules can optionally add per-infection outcomes later as well, for example
+
+    >>> Disease.log.add_data(source, t_dead=2024.25)
+
+    This would be equivalent to having specified the data at the original time the log
+    entry was created - however, it is more useful for tracking events that may or may
+    not occur after the infection and could be modified by interventions (e.g., tracking
+    diagnosis, treatment, notification etc.)
+
+    A table of outcomes can be returned using `InfectionLog.line_list()`
+    """
+
+    # Add entries
+    # Add items to the most recent infection for an agent
+
+    def add_data(self, uids, **kwargs):
+        """
+        Record extra infection data
+
+        This method can be used to add data to an existing transmission event.
+        The most recent transmission event will be used
+
+        :param uid: The UID of the target node (the agent that was infected)
+        :param kwargs: Remaining arguments are stored as edge data
+        """
+        for uid in sc.promotetoarray(uids):
+            source, target, key = max(self.in_edges(uid, keys=True),
+                                      key=itemgetter(2, 0))  # itemgetter twice as fast as lambda apparently
+            self[source][target][key].update(**kwargs)
+
+    def append(self, source, target, t, **kwargs):
+        self.add_edge(source, target, key=t, **kwargs)
+
+    @property
+    def line_list(self):
+        """
+        Return a tabular representation of the log
+
+        This function returns a dataframe containing columns for all quantities
+        recorded in the log. Note that the log will contain `NaN` for quantities
+        that are defined for some edges and not others (and which are missing for
+        a particular entry)
+        """
+        if len(self) == 0:
+            return sc.dataframe(columns=['t', 'source', 'target'])
+
+        entries = []
+        for source, target, t, data in self.edges(keys=True, data=True):
+            d = data.copy()
+            d.update(source=source, target=target, t=t)
+            entries.append(d)
+        df = sc.dataframe.from_records(entries)
+        df = df.sort_values(['t', 'source', 'target'])
+        df = df.reset_index(drop=True)
+
+        # Use Pandas "Int64" type to allow nullable integers. This allows the 'source' column
+        # to have an integer type corresponding to UIDs while simultaneously supporting the use
+        # of null values to represent exogenous/seed infections
+        df = df.fillna(pd.NA)
+        df['source'] = df['source'].astype("Int64")
+        df['target'] = df['target'].astype("Int64")
+
+        return df