"""
Experiment with connectors; see tut_diseases.ipynb
"""

# %% Imports and settings
import sciris as sc
import starsim as ss
import pylab as pl
<<<<<<< HEAD

class simple_hiv_ng(ss.Connector):
    """ Simple connector whereby rel_sus to NG doubles if CD4 count is <200"""
    def __init__(self, pars=None, **kwargs):
        super().__init__(label='HIV-Gonorrhea', requires=[ss.HIV, ss.Gonorrhea])
        self.default_pars(
            rel_trans_hiv  = 2,
            rel_trans_aids = 5,
            rel_sus_hiv    = 2,
            rel_sus_aids   = 5,
        )
        self.update_pars(pars, **kwargs)
        return

    def update(self, sim):
        """ Specify how HIV increases NG rel_sus and rel_trans """
        sim.people.gonorrhea.rel_sus[sim.people.hiv.cd4 < 500] = self.pars.rel_sus_hiv
        sim.people.gonorrhea.rel_sus[sim.people.hiv.cd4 < 200] = self.pars.rel_sus_aids
        sim.people.gonorrhea.rel_trans[sim.people.hiv.cd4 < 500] = self.pars.rel_trans_hiv
        sim.people.gonorrhea.rel_trans[sim.people.hiv.cd4 < 200] = self.pars.rel_trans_aids
        return

# Make HIV
hiv = ss.HIV(
    beta = {'mf': [0.0008, 0.0004]},  # Specify transmissibility over the MF network
    init_prev = 0.05,
)

# Make gonorrhea
ng = ss.Gonorrhea(
    beta = {'mf': [0.05, 0.025]},  # Specify transmissibility over the MF network
    init_prev = 0.025,
)

# Make the sim, including a connector betweeh HIV and gonorrhea:
n_agents = 5_000
sim = ss.Sim(n_agents=n_agents, networks='mf', diseases=[hiv, ng], connectors=simple_hiv_ng())
sim.run()
sim_nohiv = ss.Sim(n_agents=n_agents, networks='mf', diseases=ng)
sim_nohiv.run()

pl.figure()
pl.plot(sim.yearvec, sim.results.gonorrhea.n_infected, label='With HIV')
pl.plot(sim_nohiv.yearvec, sim_nohiv.results.gonorrhea.n_infected, label='Without HIV')
pl.title('Gonorrhea infections')
pl.xlabel('Year')
pl.ylabel('Count')
pl.legend()
=======
import sciris as sc
import numpy as np


class hiv_syph(ss.Connector):
    """ Simple connector whereby rel_sus to NG doubles if CD4 count is <200"""
    def __init__(self, pars=None, **kwargs):
        super().__init__(pars=pars, label='HIV-Syphilis', diseases=[ss.HIV, ss.Syphilis])
        self.pars = ss.dictmerge({
            'rel_sus_syph_hiv': 2, # People with HIV are 2x more likely to acquire syphilis
            'rel_sus_syph_aids': 5, # People with AIDS are 5x more likely to acquire syphilis
            'rel_trans_syph_hiv': 1.5, # People with HIV are 1.5x more likely to transmit syphilis
            'rel_trans_syph_aids': 3, # People with AIDS are 3x more likely to transmit syphilis
            'rel_sus_hiv_syph': 2.7, # People with syphilis are 2.7x more likely to acquire HIV
            'rel_trans_hiv_syph': 2.7, # People with syphilis are 2.7x more likely to transmit HIV
        }, self.pars)
        return

    def update(self, sim):
        """ Specify HIV-syphilis interactions """
        # People with HIV are more likely to acquire syphilis
        sim.diseases.syphilis.rel_sus[sim.people.hiv.cd4 < 500] = self.pars.rel_sus_syph_hiv
        sim.diseases.syphilis.rel_sus[sim.people.hiv.cd4 < 200] = self.pars.rel_sus_syph_aids

        # People with HIV are more likely to transmit syphilis
        sim.diseases.syphilis.rel_trans[sim.people.hiv.cd4 < 500] = self.pars.rel_trans_syph_hiv
        sim.diseases.syphilis.rel_trans[sim.people.hiv.cd4 < 200] = self.pars.rel_trans_syph_aids

        # People with syphilis are more likely to acquire HIV
        sim.diseases.hiv.rel_sus[sim.diseases.syphilis.active] = self.pars.rel_sus_hiv_syph

        # People with syphilis are more likely to transmit HIV
        sim.diseases.hiv.rel_trans[sim.diseases.syphilis.active] = self.pars.rel_trans_hiv_syph

        return


class BPG(ss.Intervention):  # Create a BPG intervention

    def __init__(self, year=2020, prob=0.5):
        super().__init__() # Initialize the intervention
        self.prob = prob # Store the probability of treatment
        self.year = year

    def apply(self, sim):
        if sim.year > self.year:
            syphilis = sim.diseases.syphilis

            # Define who is eligible for treatment
            eligible_ids = syphilis.infected.uids  # People are eligible for treatment if they have just started exhibiting symptoms
            n_eligible = len(eligible_ids) # Number of people who are eligible

            # Define who receives treatment
            is_treated = np.random.rand(n_eligible) < self.prob  # Define which of the n_eligible people get treated by comparing np.random.rand() to self.p
            treat_ids = eligible_ids[is_treated]  # Pull out the IDs for the people receiving the treatment
            syphilis.infected[treat_ids] = False
            syphilis.susceptible[treat_ids] = True
            sim.diseases.hiv.rel_sus[treat_ids] = 1
            sim.diseases.hiv.rel_trans[treat_ids] = 1


# Make people, HIV, syphilis, and network
def make_args():
    # Marital
    mf = ss.MFNet(
        pars = dict(
            duration = ss.lognorm_ex(mean=5, stdev=0.5),
        )
    )
    hiv = ss.HIV()
    hiv.pars['beta'] = {'mf': [0.0008, 0.0004]}
    hiv.pars['init_prev'] = ss.bernoulli(p=0.2)
    syph = ss.Syphilis()
    syph.pars['beta'] = {'mf': [0.1, 0.05]}
    syph.pars['init_prev'] = ss.bernoulli(p=0.05)
    ppl = ss.People(10000)

    return hiv, syph, mf, ppl

# Make a sim with a connector, and run
hiv, syph, mf, ppl = make_args()
sim_connect = ss.Sim(people=ppl, networks=mf, diseases=[hiv, syph], connectors=hiv_syph())
sim_connect.run()

# Make a sim without a connector, and run
hiv, syph, mf, ppl = make_args()
sim_noconnect = ss.Sim(people=ppl, networks=mf, diseases=[hiv, syph])
sim_noconnect.run()

# Make a sim with a connector and syph treatment, and run
hiv, syph, mf, ppl = make_args()
sim_treat = ss.Sim(people=ppl, networks=mf, diseases=[hiv, syph], connectors=hiv_syph(), interventions=BPG())
sim_treat.run()


# Plotting
pl.figure()
# pl.subplot(2,1,1)
# pl.plot(sim_connect.yearvec, sim_connect.results.syphilis.n_infected, label='Accounting for relative risks')
# pl.plot(sim_noconnect.yearvec, sim_noconnect.results.syphilis.n_infected, label='No relative risks')
# pl.title('Syphilis infections')
# pl.xlabel('Year')
# pl.ylabel('Count')
# pl.legend()
#
# pl.subplot(2,1,2)
# pl.plot(sim_connect.yearvec, sim_connect.results.hiv.n_infected, label='Accounting for relative risks')
# pl.plot(sim_noconnect.yearvec, sim_noconnect.results.hiv.n_infected, label='No relative risks')
# pl.title('HIV infections')
# pl.xlabel('Year')
# pl.ylabel('Count')

pl.subplot(2,1,1)
pl.plot(sim_treat.yearvec, sim_treat.results.syphilis.n_infected, label='With syphilis treatment')
pl.plot(sim_connect.yearvec, sim_connect.results.syphilis.n_infected, label='Baseline')
pl.title('Syphilis infections')
pl.xlabel('Year')
pl.ylabel('Count')
pl.axvline(2020)
pl.legend()

pl.subplot(2,1,2)
pl.plot(sim_treat.yearvec, sim_treat.results.hiv.n_infected, label='With syphilis treatment')
pl.plot(sim_connect.yearvec, sim_connect.results.hiv.n_infected, label='Baseline')
pl.title('HIV infections')
pl.xlabel('Year')
pl.ylabel('Count')
pl.axvline(2020)
pl.legend()

sc.figlayout()
>>>>>>> 301708a6
pl.show()<|MERGE_RESOLUTION|>--- conflicted
+++ resolved
@@ -1,61 +1,10 @@
 """
-Experiment with connectors; see tut_diseases.ipynb
+Experiment with connectors
 """
 
 # %% Imports and settings
-import sciris as sc
 import starsim as ss
 import pylab as pl
-<<<<<<< HEAD
-
-class simple_hiv_ng(ss.Connector):
-    """ Simple connector whereby rel_sus to NG doubles if CD4 count is <200"""
-    def __init__(self, pars=None, **kwargs):
-        super().__init__(label='HIV-Gonorrhea', requires=[ss.HIV, ss.Gonorrhea])
-        self.default_pars(
-            rel_trans_hiv  = 2,
-            rel_trans_aids = 5,
-            rel_sus_hiv    = 2,
-            rel_sus_aids   = 5,
-        )
-        self.update_pars(pars, **kwargs)
-        return
-
-    def update(self, sim):
-        """ Specify how HIV increases NG rel_sus and rel_trans """
-        sim.people.gonorrhea.rel_sus[sim.people.hiv.cd4 < 500] = self.pars.rel_sus_hiv
-        sim.people.gonorrhea.rel_sus[sim.people.hiv.cd4 < 200] = self.pars.rel_sus_aids
-        sim.people.gonorrhea.rel_trans[sim.people.hiv.cd4 < 500] = self.pars.rel_trans_hiv
-        sim.people.gonorrhea.rel_trans[sim.people.hiv.cd4 < 200] = self.pars.rel_trans_aids
-        return
-
-# Make HIV
-hiv = ss.HIV(
-    beta = {'mf': [0.0008, 0.0004]},  # Specify transmissibility over the MF network
-    init_prev = 0.05,
-)
-
-# Make gonorrhea
-ng = ss.Gonorrhea(
-    beta = {'mf': [0.05, 0.025]},  # Specify transmissibility over the MF network
-    init_prev = 0.025,
-)
-
-# Make the sim, including a connector betweeh HIV and gonorrhea:
-n_agents = 5_000
-sim = ss.Sim(n_agents=n_agents, networks='mf', diseases=[hiv, ng], connectors=simple_hiv_ng())
-sim.run()
-sim_nohiv = ss.Sim(n_agents=n_agents, networks='mf', diseases=ng)
-sim_nohiv.run()
-
-pl.figure()
-pl.plot(sim.yearvec, sim.results.gonorrhea.n_infected, label='With HIV')
-pl.plot(sim_nohiv.yearvec, sim_nohiv.results.gonorrhea.n_infected, label='Without HIV')
-pl.title('Gonorrhea infections')
-pl.xlabel('Year')
-pl.ylabel('Count')
-pl.legend()
-=======
 import sciris as sc
 import numpy as np
 
@@ -187,5 +136,4 @@
 pl.legend()
 
 sc.figlayout()
->>>>>>> 301708a6
 pl.show()