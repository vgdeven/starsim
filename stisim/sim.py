"""
Define core Sim classes
"""

# Imports
import numpy as np
import sciris as sc
import stisim as ss
import itertools
import numba as nb

__all__ = ['Sim', 'AlreadyRunError', 'diff_sims']

@nb.njit
def set_numba_seed(value):
    # Needed to ensure reproducibility when using random calls in numba, e.g. RandomNetwork
    # Note, these random numbers are not currently common-random-number safe
    np.random.seed(value)

class Sim(sc.prettyobj):

    def __init__(self, pars=None, label=None, people=None, demographics=None, diseases=None, connectors=None, **kwargs):

        # Set attributes
        self.label = label  # The label/name of the simulation
        self.created = None  # The datetime the sim was created
        self.people = people  # People object
        self.demographics  = ss.ndict(demographics, type=ss.DemographicModule)
        self.diseases      = ss.ndict(diseases, type=ss.Disease)
        self.connectors    = ss.ndict(connectors, type=ss.Connector)
        self.results       = ss.ndict(type=ss.Result)  # For storing results
        self.summary       = None  # For storing a summary of the results
        self.initialized   = False  # Whether initialization is complete
        self.complete      = False  # Whether a simulation has completed running # TODO: replace with finalized?
        self.results_ready = False  # Whether results are ready
        self.filename      = None

        # Time indexing
        self.ti      = None  # The time index, e.g. 0, 1, 2 # TODO: do we need all of these?
        self.yearvec = None
        self.tivec   = None
        self.npts    = None

        # Make default parameters (using values from parameters.py)
        self.pars = ss.make_pars()  # Start with default pars
        self.pars.update_pars(sc.mergedicts(pars, kwargs))  # Update the parameters

        # Initialize other quantities
        self.interventions = ss.ndict(type=ss.Intervention)
        self.analyzers = ss.ndict(type=ss.Analyzer)

        # Initialize the random number generator container
        self.rng_container = ss.RNGContainer()

        return

    @property
    def dt(self):
        return self.pars['dt']

    @property
    def year(self):
        return self.yearvec[self.ti]

    @property
    def modules(self):
        # Return iterator over all Module instances (stored in standard places) in the Sim
        return itertools.chain(
            self.demographics.values(),
            self.people.networks.values(),
            self.diseases.values(),
            self.connectors.values(),
            self.interventions.values(),
            self.analyzers.values(),
        )

    def initialize(self, popdict=None, reset=False, **kwargs):
        """
        Perform all initializations on the sim.
        """
        # Validation and initialization
        self.ti = 0  # The current time index
        self.validate_pars()  # Ensure parameters have valid values
        self.validate_dt()
        self.init_time_vecs()  # Initialize time vecs
        ss.set_seed(self.pars['rand_seed'])  # Reset the random seed before the population is created
        set_numba_seed(self.pars['rand_seed'])

        # Initialize the core sim components
<<<<<<< HEAD
        self.init_people(reset=reset, **kwargs)  # Create all the people (the heaviest step)
        self.init_demographics()
=======
        self.rng_container.initialize(self.pars['rand_seed'] + 2) # +2 ensures that seeds from the above population initialization and the +1-offset below are not reused within the rng_container
        self.init_people(popdict=popdict, reset=reset, **kwargs)  # Create all the people (the heaviest step)
>>>>>>> 0e80d3f2
        self.init_networks()
        self.init_demographics()
        self.init_diseases()
        self.init_connectors()
        self.init_interventions()
        self.init_analyzers()

        # Perform post-initialization validation
        self.validate_post_init()

        # Reset the random seed to the default run seed, so that if the simulation is run with
        # reset_seed=False right after initialization, it will still produce the same output
        ss.set_seed(self.pars['rand_seed'] + 1) # Hopefully not used now that we can use multiple random number generators

        # Final steps
        self.initialized = True
        self.complete = False
        self.results_ready = False

        return self

    def validate_dt(self):
        """
        Check that 1/dt is an integer value, otherwise results and time vectors will have mismatching shapes.
        init_results explicitly makes this assumption by casting resfrequency = int(1/dt).
        """
        dt = self.dt
        reciprocal = 1.0 / dt  # Compute the reciprocal of dt
        if not reciprocal.is_integer():  # Check if reciprocal is not a whole (integer) number
            # Round the reciprocal
            reciprocal = int(reciprocal)
            rounded_dt = 1.0 / reciprocal
            self.pars['dt'] = rounded_dt
            if self.pars['verbose']:
                warnmsg = f"Warning: Provided time step dt: {dt} resulted in a non-integer number of steps per year. Rounded to {rounded_dt}."
                print(warnmsg)
        return

    def validate_pars(self):
        """
        Some parameters can take multiple types; this makes them consistent.
        """
        # Handle n_agents
        if self.people is not None:
            self.pars['n_agents'] = len(self.people)
        #elif self.popdict is not None: # STIsim does not currenlty support self.popdict
            #self.pars['n_agents'] = len(self.popdict)
        elif self.pars['n_agents'] is not None:
            self.pars['n_agents'] = int(self.pars['n_agents'])
        else:
            errormsg = 'Must supply n_agents, a people object, or a popdict'
            raise ValueError(errormsg)

        # Handle end and n_years
        if self.pars['end']:
            self.pars['n_years'] = int(self.pars['end'] - self.pars['start'])
            if self.pars['n_years'] <= 0:
                errormsg = f"Number of years must be >0, but you supplied start={str(self.pars['start'])} and " \
                           f"end={str(self.pars['end'])}, which gives n_years={self.pars['n_years']}"
                raise ValueError(errormsg)
        else:
            if self.pars['n_years']:
                self.pars['end'] = self.pars['start'] + self.pars['n_years']
            else:
                errormsg = 'You must supply one of n_years and end."'
                raise ValueError(errormsg)

        # Handle verbose
        if self.pars['verbose'] == 'brief':
            self.pars['verbose'] = -1
        if not sc.isnumber(self.pars['verbose']):  # pragma: no cover
            errormsg = f'Verbose argument should be either "brief", -1, or a float, not {type(self.pars["verbose"])} "{self.pars["verbose"]}"'
            raise ValueError(errormsg)

        return

    def init_time_vecs(self):
        """
        Construct vectors things that keep track of time
        """
        self.yearvec = sc.inclusiverange(start=self.pars['start'], stop=self.pars['end'] + 1 - self.pars['dt'],
                                         step=self.pars['dt'])  # Includes all the timepoints in the last year
        self.npts = len(self.yearvec)
        self.tivec = np.arange(self.npts)
        return

    def init_people(self, reset=False, verbose=None, **kwargs):
        """
        Initialize people within the sim
        Sometimes the people are provided, in which case this just adds a few sim properties to them.
        Other time people are not provided and this method makes them.
        Args:
            reset           (bool): whether to regenerate the people even if they already exist
            verbose         (int):  detail to print
            kwargs          (dict): passed to ss.make_people()
        """

        # Handle inputs
        if verbose is None:
            verbose = self.pars['verbose']
        if verbose > 0:
            resetstr = ''
            if self.people and reset:
                resetstr = ' (resetting people)'
            print(f'Initializing sim{resetstr} with {self.pars["n_agents"]:0n} agents')

        # If people have not been supplied, make them
        if self.people is None or reset:
            self.people = ss.People(n=self.pars['n_agents'], **kwargs)  # This just assigns UIDs and length

<<<<<<< HEAD
        # TODO refactor
        if self.pars['location'] is not None:
            # Check where to get total_pop from
            if self.pars['total_pop'] is not None:  # If no pop_scale has been provided, try to get it from the location
                errormsg = 'You can either define total_pop explicitly or via the location, but not both'
                raise ValueError(errormsg)

        else:
            if self.pars['total_pop'] is not None:
                total_pop = self.pars['total_pop']
            else:
                if self.pars['pop_scale'] is not None:
                    total_pop = self.pars['pop_scale'] * self.pars['n_agents']
=======
        # If a popdict has not been supplied, we can make one from location data
        if popdict is None:
            if self.pars['location'] is not None:
                # Check where to get total_pop from
                if self.pars['total_pop'] is not None:  # If no pop_scale has been provided, try to get it from the location
                    errormsg = 'You can either define total_pop explicitly or via the location, but not both'
                    raise ValueError(errormsg)
                total_pop, popdict = ss.make_popdict(n=self.pars['n_agents'], location=self.pars['location'], verbose=self.pars['verbose'])
            else:
                if self.pars['total_pop'] is not None:  # If no pop_scale has been provided, try to get it from the location
                    total_pop = self.pars['total_pop']
>>>>>>> 0e80d3f2
                else:
                    total_pop = self.pars['n_agents']

        self.pars['total_pop'] = total_pop
        if self.pars['pop_scale'] is None:
            self.pars['pop_scale'] = total_pop / self.pars['n_agents']

        # Any other initialization
        if not self.people.initialized:
            self.people.initialize(self)

        # Set time attributes
        self.people.ti = self.ti
        self.people.dt = self.dt
        self.people.year = self.year
        self.people.init_results(self)
        return self

    def init_demographics(self):
        for module in self.demographics.values():
            module.initialize(self)
            self.results[module.name] = module.results

    def init_diseases(self):
        """ Initialize modules and connectors to be simulated """
        for disease in self.diseases.values():
            disease.initialize(self)

            # Add the disease's parameters and results into the Sim's dicts
            self.pars[disease.name] = disease.pars
            self.results[disease.name] = disease.results

            # Add disease states to the People's dicts
            self.people.add_module(disease)

        return

    def init_connectors(self):
        for connector in self.connectors.values():
            connector.initialize(self)

    def init_networks(self):
        """ Initialize networks if these have been provided separately from the people """

        # One possible workflow is that users will provide a location and a set of networks but not people.
        # This means networks will be stored in self.pars['networks'] and we'll need to copy them to the people.
        if self.people.networks is None or len(self.people.networks) == 0:
            if self.pars['networks'] is not None:
                self.people.networks = ss.Networks(self.pars['networks'])

        if not isinstance(self.people.networks, ss.Networks):
            self.people.networks = ss.Networks(networks=self.people.networks)

        self.people.networks.initialize(self)

        return

    def init_interventions(self):
        """ Initialize and validate the interventions """

        # Translate the intervention specs into actual interventions
        for i, intervention in enumerate(self.pars['interventions']):
            if isinstance(intervention, type) and issubclass(intervention, ss.Intervention):
                intervention = intervention()  # Convert from a class to an instance of a class
            if isinstance(intervention, ss.Intervention):
                intervention.initialize(self)
                self.interventions += intervention
            elif callable(intervention):
                self.interventions += intervention
            else:
                errormsg = f'Intervention {intervention} does not seem to be a valid intervention: must be a function or Intervention subclass'
                raise TypeError(errormsg)

<<<<<<< HEAD
            # Add the intervention parameters and results into the Sim's dicts
            self.pars[intervention.name] = intervention.pars
            self.results[intervention.name] = intervention.results

            # Add intervention states to the People's dicts
            self.people.add_module(intervention)
=======
            for rng in intervention.rngs:
                rng.initialize(self.rng_container, self.people.slot)
>>>>>>> 0e80d3f2

        return

    def init_analyzers(self):
        """ Initialize the analyzers """

        # Interpret analyzers
        for ai, analyzer in enumerate(self.pars['analyzers']):
            if isinstance(analyzer, type) and issubclass(analyzer, ss.Analyzer):
                analyzer = analyzer()  # Convert from a class to an instance of a class
            if not (isinstance(analyzer, ss.Analyzer) or callable(analyzer)):
                errormsg = f'Analyzer {analyzer} does not seem to be a valid analyzer: must be a function or Analyzer subclass'
                raise TypeError(errormsg)
            self.analyzers += analyzer  # Add it in

        for analyzer in self.analyzers.values():
            if isinstance(analyzer, ss.Analyzer):
                analyzer.initialize(self)

        return

    def validate_post_init(self):
        """
        Validate inputs again once everything has been initialized.
        TBC whether we keep this or incorporate the checks into the init methods
        """
        # Make sure that there's a contact network if any diseases are present
        if self.diseases and not self.people.networks:
            warnmsg = f'Warning: simulation has {len(self.diseases)} diseases but no contact network(s).'
            ss.warn(warnmsg, die=False)
        return

    def step(self):
        """ Step through time and update values """

        # Set the time and if we have reached the end of the simulation, then do nothing
        if self.complete:
            raise AlreadyRunError('Simulation already complete (call sim.initialize() to re-run)')

        # Advance random number generators forward to prepare for any random number calls that may be necessary on this step
        self.rng_container.step(self.ti+1) # +1 offset because ti=0 is used on initialization

        # Clean up dead agents, if removing agents is enabled
        if self.pars.remove_dead:
            self.people.remove_dead(self)

        # Update demographic modules (create new agents from births/immigration, schedule non-disease deaths and emigration)
        for module in self.demographics.values():
            module.update(self)

        # Carry out autonomous state changes in the disease modules. This allows autonomous state changes/initializations
        # to be applied to newly created agents
        for disease in self.diseases.values():
            disease.update_pre(self)

        # Update connectors -- TBC where this appears in the ordering
        for connector in self.connectors.values():
            connector.update(self)

        # Update networks - this takes place here in case autonomous state changes at this timestep
        # affect eligibility for contacts
        self.people.update_networks()

        # Apply interventions - new changes to contacts will be visible and so the final networks can be customized by
        # interventions, by running them at this point
        for intervention in self.interventions.values():
            intervention.apply(self)

        # Carry out transmission/new cases
        for disease in self.diseases.values():
            disease.make_new_cases(self)

        # Execute deaths that took place this timestep (i.e., changing the `alive` state of the agents). This is executed
        # before analyzers have run so that analyzers are able to inspect and record outcomes for agents that died this timestep
        uids = self.people.resolve_deaths()
        for disease in self.diseases.values():
            disease.update_death(self, uids)

        # Update results
        self.people.update_results(self)

        for disease in self.diseases.values():
            disease.update_results(self)

        for analyzer in self.analyzers.values():
            analyzer.update_results(self)

        # Tidy up
        self.ti += 1
        self.people.ti = self.ti
        self.people.update_post(self)

        if self.ti == self.npts:
            self.complete = True

        return

    def run(self, until=None, reset_seed=True, verbose=None):
        """ Run the model once """

        # Initialization steps
        T = sc.timer()
        if not self.initialized:
            self.initialize()
            self._orig_pars = sc.dcp(self.pars)  # Create a copy of the parameters to restore after the run

        if verbose is None:
            verbose = self.pars['verbose']

        if reset_seed:
            ss.set_seed(self.pars['rand_seed'] + 1)

        # Check for AlreadyRun errors
        errormsg = None
        if until is None: until = self.npts
        if until > self.npts:
            errormsg = f'Requested to run until t={until} but the simulation end is ti={self.npts}'
        if self.ti >= until:  # NB. At the start, self.t is None so this check must occur after initialization
            errormsg = f'Simulation is currently at t={self.ti}, requested to run until ti={until} which has already been reached'
        if self.complete:
            errormsg = 'Simulation is already complete (call sim.initialize() to re-run)'
        if errormsg:
            raise AlreadyRunError(errormsg)

        # Main simulation loop
        while self.ti < until:

            # Check if we were asked to stop
            elapsed = T.toc(output=True)

            # Print progress
            if verbose:
                simlabel = f'"{self.label}": ' if self.label else ''
                string = f'  Running {simlabel}{self.yearvec[self.ti]:0.1f} ({self.ti:2.0f}/{self.npts}) ({elapsed:0.2f} s) '
                if verbose >= 2:
                    sc.heading(string)
                elif verbose > 0:
                    if not (self.ti % int(1.0 / verbose)):
                        sc.progressbar(self.ti + 1, self.npts, label=string, length=20, newline=True)

            # Actually run the model
            self.step()

        # If simulation reached the end, finalize the results
        if self.complete:
            self.finalize(verbose=verbose)
            sc.printv(f'Run finished after {elapsed:0.2f} s.\n', 1, verbose)

        return self

    def finalize(self, verbose=None):
        """ Compute final results """

        if self.results_ready:
            # Because the results are rescaled in-place, finalizing the sim cannot be run more than once or
            # otherwise the scale factor will be applied multiple times
            raise AlreadyRunError('Simulation has already been finalized')

        for module in self.modules:
            module.finalize(self)

<<<<<<< HEAD
        # Scale the results
        for reskey, res in self.results.items():
            if isinstance(res, ss.Result) and res.scale:
                self.results[reskey] = self.results[reskey]*self.pars.pop_scale

=======
>>>>>>> 0e80d3f2
        self.summarize()
        self.results_ready = True

        self.ti -= 1  # During the run, this keeps track of the next step; restore this be the final day of the sim

        return
    
    def summarize(self):
        summary = sc.objdict()
        flat = sc.flattendict(self.results, sep='_')
        for k,v in flat.items():
            summary[k] = v.mean()
        self.summary = summary
        return summary
        

    def shrink(self, skip_attrs=None, in_place=True):
        """
        "Shrinks" the simulation by removing the people and other memory-intensive
        attributes (e.g., some interventions and analyzers), and returns a copy of
        the "shrunken" simulation. Used to reduce the memory required for RAM or
        for saved files.

        Args:
            skip_attrs (list): a list of attributes to skip (remove) in order to perform the shrinking; default "people"
            in_place (bool): whether to perform the shrinking in place (default), or return a shrunken copy instead

        Returns:
            shrunken (Sim): a Sim object with the listed attributes removed
        """
        # By default, skip people (~90% of memory), popdict, and _orig_pars (which is just a backup)
        if skip_attrs is None:
            skip_attrs = ['people']

        # Create the new object, and copy original dict, skipping the skipped attributes
        if in_place:
            shrunken = self
            for attr in skip_attrs:
                setattr(self, attr, None)
        else:
            shrunken = object.__new__(self.__class__)
            shrunken.__dict__ = {k: (v if k not in skip_attrs else None) for k, v in self.__dict__.items()}

        # Don't return if in place
        if in_place:
            return
        else:
            return shrunken

    def _get_ia(self, which, label=None, partial=False, as_list=False, as_inds=False, die=True, first=False):
        """ Helper method for get_interventions() and get_analyzers(); see get_interventions() docstring """

        # Handle inputs
        if which not in ['interventions', 'analyzers']: # pragma: no cover
            errormsg = f'This method is only defined for interventions and analyzers, not "{which}"'
            raise ValueError(errormsg)

        ia_ndict = self.analyzers if which == 'analyzers' else self.interventions # List of interventions or analyzers
        n_ia = len(ia_ndict)  # Number of interventions/analyzers

        position = 0 if first else -1 # Choose either the first or last element
        if label is None:  # Get all interventions if no label is supplied, e.g. sim.get_interventions()
            label = np.arange(n_ia)
        if isinstance(label, np.ndarray):  # Allow arrays to be provided
            label = label.tolist()
        labels = sc.promotetolist(label)

        # Calculate the matches
        matches = []
        match_inds = []

        for label in labels:
            if sc.isnumber(label):
                matches.append(ia_ndict[label])
                label = n_ia + label if label < 0 else label  # Convert to a positive number
                match_inds.append(label)
            elif sc.isstring(label) or isinstance(label, type):
                for ind, ia_key, ia_obj in ia_ndict.enumitems():
                    if sc.isstring(label) and ia_obj.label == label or (partial and (label in str(ia_obj.label))):
                        matches.append(ia_obj)
                        match_inds.append(ind)
                    elif isinstance(label, type) and isinstance(ia_obj, label):
                        matches.append(ia_obj)
                        match_inds.append(ind)
            else: # pragma: no cover
                errormsg = f'Could not interpret label type "{type(label)}": should be str, int, list, or {which} class'
                raise TypeError(errormsg)

        # Parse the output options
        if as_inds:
            output = match_inds
        elif as_list: # Used by get_interventions()
            output = matches
        else:
            if len(matches) == 0: # pragma: no cover
                if die:
                    errormsg = f'No {which} matching "{label}" were found'
                    raise ValueError(errormsg)
                else:
                    output = None
            else:
                output = matches[position] # Return either the first or last match (usually), used by get_intervention()

        return output

    def get_interventions(self, label=None, partial=False, as_inds=False):
        """
        Find the matching intervention(s) by label, index, or type. If None, return
        all interventions. If the label provided is "summary", then print a summary
        of the interventions (index, label, type).

        Args:
            label (str, int, Intervention, list): the label, index, or type of intervention to get; if a list, iterate over one of those types
            partial (bool): if true, return partial matches (e.g. 'beta' will match all beta interventions)
            as_inds (bool): if true, return matching indices instead of the actual interventions
        """
        return self._get_ia('interventions', label=label, partial=partial, as_inds=as_inds, as_list=True)


    def get_intervention(self, label=None, partial=False, first=False, die=True):
        """
        Find the matching intervention(s) by label, index, or type.
        If more than one intervention matches, return the last by default.
        If no label is provided, return the last intervention in the list.

        Args:
            label (str, int, Intervention, list): the label, index, or type of intervention to get; if a list, iterate over one of those types
            partial (bool): if true, return partial matches
            first (bool): if true, return first matching intervention (otherwise, return last)
            die (bool): whether to raise an exception if no intervention is found
        """
        return self._get_ia('interventions', label=label, partial=partial, first=first, die=die, as_inds=False, as_list=False)

    def save(self, filename=None, keep_people=None, skip_attrs=None, **kwargs):
        """
        Save to disk as a gzipped pickle.

        Args:
            filename (str or None): the name or path of the file to save to; if None, uses stored
            keep_people (bool or None): whether to keep the people
            skip_attrs (list): attributes to skip saving
            kwargs: passed to sc.makefilepath()

        Returns:
            filename (str): the validated absolute path to the saved file

        **Example**::

            sim.save() # Saves to a .sim file
        """

        # Set keep_people based on whether we're in the middle of a run
        if keep_people is None:
            if self.initialized and not self.results_ready:
                keep_people = True
            else:
                keep_people = False

        # Handle the filename
        if filename is None:
            filename = self.simfile
        filename = sc.makefilepath(filename=filename, **kwargs)
        self.filename = filename  # Store the actual saved filename

        # Handle the shrinkage and save
        if skip_attrs or not keep_people:
            obj = self.shrink(skip_attrs=skip_attrs, in_place=False)
        else:
            obj = self
        sc.save(filename=filename, obj=obj)

        return filename

    @staticmethod
    def load(filename, *args, **kwargs):
        """ Load from disk from a gzipped pickle.  """

        sim = sc.load(filename, *args, **kwargs)
        if not isinstance(sim, Sim):  # pragma: no cover
            errormsg = f'Cannot load object of {type(sim)} as a Sim object'
            raise TypeError(errormsg)
        return sim

    def export_pars(self, filename=None, indent=2, *args, **kwargs):
        '''
        Return parameters for JSON export -- see also to_json().

        This method is required so that interventions can specify
        their JSON-friendly representation.

        Args:
            filename (str): filename to save to; if None, do not save
            indent (int): indent (int): if writing to file, how many indents to use per nested level
            args (list): passed to savejson()
            kwargs (dict): passed to savejson()

        Returns:
            pardict (dict): a dictionary containing all the parameter values
        '''
        pardict = {}
        for key in self.pars.keys():
            if key == 'interventions':
                pardict[key] = [intervention.to_json() for intervention in self.pars[key]]
            elif key == 'start_day':
                pardict[key] = str(self.pars[key])
            else:
                pardict[key] = self.pars[key]
        if filename is not None:
            sc.savejson(filename=filename, obj=pardict, indent=indent, *args, **kwargs)
        return pardict

    def to_json(self, filename=None, keys=None, tostring=False, indent=2, verbose=False, *args, **kwargs):
        '''
        Export results and parameters as JSON.

        Args:
            filename (str): if None, return string; else, write to file
            keys (str or list): attributes to write to json (default: results, parameters, and summary)
            tostring (bool): if not writing to file, whether to write to string (alternative is sanitized dictionary)
            indent (int): if writing to file, how many indents to use per nested level
            verbose (bool): detail to print
            args (list): passed to savejson()
            kwargs (dict): passed to savejson()

        Returns:
            A unicode string containing a JSON representation of the results,
            or writes the JSON file to disk

        **Examples**::

            json = sim.to_json()
            sim.to_json('results.json')
            sim.to_json('summary.json', keys='summary')
        '''

        # Handle keys
        if keys is None:
            keys = ['results', 'pars', 'summary', 'short_summary']
        keys = sc.promotetolist(keys)

        # Convert to JSON-compatible format
        d = {}
        for key in keys:
            if key == 'results':
                if self.results_ready:
                    resdict = self.export_results(for_json=True)
                    d['results'] = resdict
                else:
                    d['results'] = 'Results not available (Sim has not yet been run)'
            elif key in ['pars', 'parameters']:
                pardict = self.export_pars()
                d['parameters'] = pardict
            elif key == 'summary':
                if self.results_ready:
                    d['summary'] = dict(sc.dcp(self.summary))
                else:
                    d['summary'] = 'Summary not available (Sim has not yet been run)'
            elif key == 'short_summary':
                if self.results_ready:
                    d['short_summary'] = dict(sc.dcp(self.short_summary))
                else:
                    d['short_summary'] = 'Full summary not available (Sim has not yet been run)'
            else: # pragma: no cover
                try:
                    d[key] = sc.sanitizejson(getattr(self, key))
                except Exception as E:
                    errormsg = f'Could not convert "{key}" to JSON: {str(E)}; continuing...'
                    print(errormsg)

        if filename is None:
            output = sc.jsonify(d, tostring=tostring, indent=indent, verbose=verbose, *args, **kwargs)
        else:
            output = sc.savejson(filename=filename, obj=d, indent=indent, *args, **kwargs)

        return output
    
    def plot(self):
        flat = sc.flattendict(self.results, sep=': ')
        fig, axs = sc.getrowscols(len(flat), make=True)
        for ax,(k,v) in zip(axs.flatten(), flat.items()):
            ax.plot(v)
            ax.set_title(k)
        return fig
            

class AlreadyRunError(RuntimeError):
    """
    This error is raised if a simulation is run in such a way that no timesteps
    will be taken. This error is a distinct type so that it can be safely caught
    and ignored if required, but it is anticipated that most of the time, calling
    :py:func:`Sim.run` and not taking any timesteps, would be an inadvertent error.
    """
    pass


def diff_sims(sim1, sim2, skip_key_diffs=False, skip=None, full=False, output=False, die=False):
    '''
    Compute the difference of the summaries of two simulations, and print any
    values which differ.

    Args:
        sim1 (sim/dict): either a simulation object or the sim.summary dictionary
        sim2 (sim/dict): ditto
        skip_key_diffs (bool): whether to skip keys that don't match between sims
        skip (list): a list of values to skip
        full (bool): whether to use the full summary (else, brief)
        output (bool): whether to return the output as a string (otherwise print)
        die (bool): whether to raise an exception if the sims don't match
        require_run (bool): require that the simulations have been run

    **Example**::

        s1 = hpv.Sim(rand_seed=1).run()
        s2 = hpv.Sim(rand_seed=2).run()
        hpv.diff_sims(s1, s2)
    '''

    if isinstance(sim1, Sim):
        sim1 = sim1.summarize()
    if isinstance(sim2, Sim):
        sim2 = sim2.summarize()
    for sim in [sim1, sim2]:
        if not isinstance(sim, dict): # pragma: no cover
            errormsg = f'Cannot compare object of type {type(sim)}, must be a sim or a sim.summary dict'
            raise TypeError(errormsg)

    # Compare keys
    keymatchmsg = ''
    sim1_keys = set(sim1.keys())
    sim2_keys = set(sim2.keys())
    if sim1_keys != sim2_keys and not skip_key_diffs: # pragma: no cover
        keymatchmsg = "Keys don't match!\n"
        missing = list(sim1_keys - sim2_keys)
        extra   = list(sim2_keys - sim1_keys)
        if missing:
            keymatchmsg += f'  Missing sim1 keys: {missing}\ns'
        if extra:
            keymatchmsg += f'  Extra sim2 keys: {extra}\n'

    # Compare values
    valmatchmsg = ''
    mismatches = {}
    skip = sc.tolist(skip)
    for key in sim2.keys(): # To ensure order
        if key in sim1_keys and key not in skip: # If a key is missing, don't count it as a mismatch
            sim1_val = sim1[key] if key in sim1 else 'not present'
            sim2_val = sim2[key] if key in sim2 else 'not present'
            if not np.isclose(sim1_val, sim2_val, equal_nan=True):
                mismatches[key] = {'sim1': sim1_val, 'sim2': sim2_val}

    if len(mismatches):
        valmatchmsg = '\nThe following values differ between the two simulations:\n'
        df = sc.dataframe.from_dict(mismatches).transpose()
        diff   = []
        ratio  = []
        change = []
        small_change = 1e-3 # Define a small change, e.g. a rounding error
        for mdict in mismatches.values():
            old = mdict['sim1']
            new = mdict['sim2']
            numeric = sc.isnumber(sim1_val) and sc.isnumber(sim2_val)
            if numeric and old>0:
                this_diff  = new - old
                this_ratio = new/old
                abs_ratio  = max(this_ratio, 1.0/this_ratio)

                # Set the character to use
                if abs_ratio<small_change:
                    change_char = '≈'
                elif new > old:
                    change_char = '↑'
                elif new < old:
                    change_char = '↓'
                else:
                    errormsg = f'Could not determine relationship between sim1={old} and sim2={new}'
                    raise ValueError(errormsg)

                # Set how many repeats it should have
                repeats = 1
                if abs_ratio >= 1.1:
                    repeats = 2
                if abs_ratio >= 2:
                    repeats = 3
                if abs_ratio >= 10:
                    repeats = 4

                this_change = change_char*repeats
            else: # pragma: no cover
                this_diff   = np.nan
                this_ratio  = np.nan
                this_change = 'N/A'

            diff.append(this_diff)
            ratio.append(this_ratio)
            change.append(this_change)

        df['diff'] = diff
        df['ratio'] = ratio
        for col in ['sim1', 'sim2', 'diff', 'ratio']:
            df[col] = df[col].round(decimals=3)
        df['change'] = change
        valmatchmsg += str(df)

    # Raise an error if mismatches were found
    mismatchmsg = keymatchmsg + valmatchmsg
    if mismatchmsg: # pragma: no cover
        if die:
            raise ValueError(mismatchmsg)
        elif output:
            return mismatchmsg
        else:
            print(mismatchmsg)
    else:
        if not output:
            print('Sims match')
    return<|MERGE_RESOLUTION|>--- conflicted
+++ resolved
@@ -87,13 +87,9 @@
         set_numba_seed(self.pars['rand_seed'])
 
         # Initialize the core sim components
-<<<<<<< HEAD
+        self.rng_container.initialize(self.pars['rand_seed'] + 2) # +2 ensures that seeds from the above population initialization and the +1-offset below are not reused within the rng_container
         self.init_people(reset=reset, **kwargs)  # Create all the people (the heaviest step)
         self.init_demographics()
-=======
-        self.rng_container.initialize(self.pars['rand_seed'] + 2) # +2 ensures that seeds from the above population initialization and the +1-offset below are not reused within the rng_container
-        self.init_people(popdict=popdict, reset=reset, **kwargs)  # Create all the people (the heaviest step)
->>>>>>> 0e80d3f2
         self.init_networks()
         self.init_demographics()
         self.init_diseases()
@@ -204,7 +200,6 @@
         if self.people is None or reset:
             self.people = ss.People(n=self.pars['n_agents'], **kwargs)  # This just assigns UIDs and length
 
-<<<<<<< HEAD
         # TODO refactor
         if self.pars['location'] is not None:
             # Check where to get total_pop from
@@ -218,19 +213,6 @@
             else:
                 if self.pars['pop_scale'] is not None:
                     total_pop = self.pars['pop_scale'] * self.pars['n_agents']
-=======
-        # If a popdict has not been supplied, we can make one from location data
-        if popdict is None:
-            if self.pars['location'] is not None:
-                # Check where to get total_pop from
-                if self.pars['total_pop'] is not None:  # If no pop_scale has been provided, try to get it from the location
-                    errormsg = 'You can either define total_pop explicitly or via the location, but not both'
-                    raise ValueError(errormsg)
-                total_pop, popdict = ss.make_popdict(n=self.pars['n_agents'], location=self.pars['location'], verbose=self.pars['verbose'])
-            else:
-                if self.pars['total_pop'] is not None:  # If no pop_scale has been provided, try to get it from the location
-                    total_pop = self.pars['total_pop']
->>>>>>> 0e80d3f2
                 else:
                     total_pop = self.pars['n_agents']
 
@@ -285,6 +267,18 @@
             self.people.networks = ss.Networks(networks=self.people.networks)
 
         self.people.networks.initialize(self)
+
+        # for key, network in self.people.networks.networks.items():  # TODO rename
+            # if network.label is not None:
+            #     layer_name = network.label
+            # else:
+            #     layer_name = key
+            #     network.label = layer_name
+            # network.initialize(self)
+
+            # Add network states to the People's dicts
+            # self.people.add_module(network)
+            # self.people.networks[network.name] = network
 
         return
 
@@ -304,17 +298,15 @@
                 errormsg = f'Intervention {intervention} does not seem to be a valid intervention: must be a function or Intervention subclass'
                 raise TypeError(errormsg)
 
-<<<<<<< HEAD
+            for rng in intervention.rngs:
+                rng.initialize(self.rng_container, self.people.slot)
+
             # Add the intervention parameters and results into the Sim's dicts
             self.pars[intervention.name] = intervention.pars
             self.results[intervention.name] = intervention.results
 
             # Add intervention states to the People's dicts
             self.people.add_module(intervention)
-=======
-            for rng in intervention.rngs:
-                rng.initialize(self.rng_container, self.people.slot)
->>>>>>> 0e80d3f2
 
         return
 
@@ -476,19 +468,14 @@
         for module in self.modules:
             module.finalize(self)
 
-<<<<<<< HEAD
         # Scale the results
         for reskey, res in self.results.items():
             if isinstance(res, ss.Result) and res.scale:
                 self.results[reskey] = self.results[reskey]*self.pars.pop_scale
 
-=======
->>>>>>> 0e80d3f2
         self.summarize()
-        self.results_ready = True
-
+        self.results_ready = True  # Set this first so self.summary() knows to print the results
         self.ti -= 1  # During the run, this keeps track of the next step; restore this be the final day of the sim
-
         return
     
     def summarize(self):
