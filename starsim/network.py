'''
Networks that connect people within a population
'''

import networkx as nx
import numpy as np
import numba as nb
import sciris as sc
import starsim as ss
import scipy.optimize as spo
import scipy.spatial as spsp

# CK: need to remove this, but slows down the code otherwise
ss_float_ = ss.dtypes.float
ss_int_ = ss.dtypes.int

# Specify all externally visible functions this file defines; see also more definitions below
__all__ = ['Network', 'Networks', 'DynamicNetwork', 'SexualNetwork']


# %% General network classes

class Network(ss.Module):
    """
    A class holding a single network of contact edges (connections) between people
    as well as methods for updating these.

    The input is typically arrays including: person 1 of the connection, person 2 of
    the connection, the weight of the connection, the duration and start/end times of
    the connection.

    Args:
        p1 (array): an array of length N, the number of connections in the network, with the indices of people
                   on one side of the connection.
        p2 (array): an array of length N, the number of connections in the network, with the indices of people
                    on the other side of the connection.
        beta (array): an array representing relative transmissibility of each connection for this network - TODO, do we need this?
        label (str): the name of the network (optional)
        kwargs (dict): other keys copied directly into the network

    Note that all arguments (except for label) must be arrays of the same length,
    although not all have to be supplied at the time of creation (they must all
    be the same at the time of initialization, though, or else validation will fail).

    **Examples**::

        # Generate an average of 10 contacts for 1000 people
        n_contacts_pp = 10
        n_people = 1000
        n = n_contacts_pp * n_people
        p1 = np.random.randint(n_people, size=n)
        p2 = np.random.randint(n_people, size=n)
        beta = np.ones(n)
        network = ss.Network(p1=p1, p2=p2, beta=beta, label='rand')
        network = ss.Network(dict(p1=p1, p2=p2, beta=beta), label='rand') # Alternate method

        # Convert one network to another with extra columns
        index = np.arange(n)
        self_conn = p1 == p2
        network2 = ss.Network(**network, index=index, self_conn=self_conn, label=network.label)
    """

    def __init__(self, pars=None, key_dict=None, vertical=False, *args, **kwargs):

        # Initialize as a module
        super().__init__(pars, *args, **kwargs)

        # Each relationship is characterized by these default set of keys, plus any user- or network-supplied ones
        default_keys = dict(
            p1 = ss_int_,
            p2 = ss_int_,
            beta = ss_float_,
        )
        self.meta = ss.omerge(default_keys, key_dict)
        self.vertical = vertical  # Whether transmission is bidirectional

        # Initialize the keys of the network
        self.contacts = sc.objdict()
        for key, dtype in self.meta.items():
            self.contacts[key] = np.empty((0,), dtype=dtype)

        # Set data, if provided
        for key, value in kwargs.items():
            self.contacts[key] = np.array(value, dtype=self.meta.get(key))
            self.initialized = True

        # Define states using placeholder values
        self.participant = ss.State('participant', bool, default=False)
        return
    
    @property
    def p1(self):
        return self.contacts['p1'] if 'p1' in self.contacts else None
    
    @property
    def p2(self):
        return self.contacts['p2'] if 'p2' in self.contacts else None

    @property
    def beta(self):
        return self.contacts['beta'] if 'beta' in self.contacts else None

    def initialize(self, sim):
        super().initialize(sim)
        return

    def __len__(self):
        try:
            return len(self.contacts.p1)
        except:  # pragma: no cover
            return 0

    def __repr__(self, **kwargs):
        """ Convert to a dataframe for printing """
        namestr = self.name
        labelstr = f'"{self.label}"' if self.label else '<no label>'
        keys_str = ', '.join(self.contacts.keys())
        output = f'{namestr}({labelstr}, {keys_str})\n'  # e.g. Network("r", p1, p2, beta)
        output += self.to_df().__repr__()
        return output

    def __contains__(self, item):
        """
        Check if a person is present in a network

        Args:
            item: Person index

        Returns: True if person index appears in any interactions
        """
        return (item in self.contacts.p1) or (item in self.contacts.p2)

    @property
    def members(self):
        """ Return sorted array of all members """
        return np.unique([self.contacts.p1, self.contacts.p2])

    def meta_keys(self):
        """ Return the keys for the network's meta information """
        return self.meta.keys()

    def set_network_states(self, people):
        """
        Many network states depend on properties of people -- e.g. MSM depends on being male,
        age of debut varies by sex and over time, and participation rates vary by age.
        Each time states are dynamically grown, this function should be called to set the network
        states that depend on other states.
        """
        pass

    def validate(self, force=True):
        """
        Check the integrity of the network: right types, right lengths.

        If dtype is incorrect, try to convert automatically; if length is incorrect,
        do not.
        """
        n = len(self.contacts.p1)
        for key, dtype in self.meta.items():
            if dtype:
                actual = self.contacts[key].dtype
                expected = dtype
                if actual != expected:
                    self.contacts[key] = np.array(self.contacts[key], dtype=expected)  # Try to convert to correct type
            actual_n = len(self.contacts[key])
            if n != actual_n:
                errormsg = f'Expecting length {n} for network key "{key}"; got {actual_n}'  # Report length mismatches
                raise TypeError(errormsg)
        return

    def get_inds(self, inds, remove=False):
        """
        Get the specified indices from the edgelist and return them as a dict.
        Args:
            inds (int, array, slice): the indices to find
            remove (bool): whether to remove the indices
        """
        output = {}
        for key in self.meta_keys():
            output[key] = self.contacts[key][inds]  # Copy to the output object
            if remove:
                self.contacts[key] = np.delete(self.contacts[key], inds)  # Remove from the original
        return output

    def pop_inds(self, inds):
        """
        "Pop" the specified indices from the edgelist and return them as a dict.
        Returns arguments in the right format to be used with network.append().

        Args:
            inds (int, array, slice): the indices to be removed
        """
        popped_inds = self.get_inds(inds, remove=True)
        return popped_inds

    def append(self, contacts):
        """
        Append contacts to the current network.

        Args:
            contacts (dict): a dictionary of arrays with keys p1,p2,beta, as returned from network.pop_inds()
        """
        for key in self.meta_keys():
            new_arr = contacts[key]
            n_curr = len(self.contacts[key])  # Current number of contacts
            n_new = len(new_arr)  # New contacts to add
            n_total = n_curr + n_new  # New size
            self.contacts[key] = np.resize(self.contacts[key], n_total)  # Resize to make room, preserving dtype
            self.contacts[key][n_curr:] = new_arr  # Copy contacts into the network
        return

    def to_dict(self):
        """ Convert to dictionary """
        d = {k: self.contacts[k] for k in self.meta_keys()}
        return d

    def to_df(self):
        """ Convert to dataframe """
        df = sc.dataframe.from_dict(self.to_dict())
        return df

    def from_df(self, df, keys=None):
        """ Convert from a dataframe """
        if keys is None:
            keys = self.meta_keys()
        for key in keys:
            self.contacts[key] = df[key].to_numpy()
        return self

    def find_contacts(self, inds, as_array=True):
        """
        Find all contacts of the specified people

        For some purposes (e.g. contact tracing) it's necessary to find all the contacts
        associated with a subset of the people in this network. Since contacts are bidirectional
        it's necessary to check both p1 and p2 for the target indices. The return type is a Set
        so that there is no duplication of indices (otherwise if the Network has explicit
        symmetric interactions, they could appear multiple times). This is also for performance so
        that the calling code doesn't need to perform its own unique() operation. Note that
        this cannot be used for cases where multiple connections count differently than a single
        infection, e.g. exposure risk.

        Args:
            inds (array): indices of people whose contacts to return
            as_array (bool): if true, return as sorted array (otherwise, return as unsorted set)

        Returns:
            contact_inds (array): a set of indices for pairing partners

        Example: If there were a network with
        - p1 = [1,2,3,4]
        - p2 = [2,3,1,4]
        Then find_contacts([1,3]) would return {1,2,3}
        """

        # Check types
        if not isinstance(inds, np.ndarray):
            inds = sc.promotetoarray(inds)
        if inds.dtype != np.int64:  # pragma: no cover # This is int64 since indices often come from utils.true(), which returns int64
            inds = np.array(inds, dtype=np.int64)

        # Find the contacts
        contact_inds = ss.find_contacts(self.contacts.p1, self.contacts.p2, inds)
        if as_array:
            contact_inds = np.fromiter(contact_inds, dtype=ss_int_)
            contact_inds.sort()

        return contact_inds

    def add_pairs(self):
        """ Define how pairs of people are formed """
        pass

    def update(self, people):
        """ Define how pairs/connections evolve (in time) """
        pass

    def remove_uids(self, uids):
        """
        Remove interactions involving specified UIDs
        This method is typically called via `People.remove()` and
        is specifically used when removing agents from the simulation.
        """
        keep = ~(np.isin(self.contacts.p1, uids) | np.isin(self.contacts.p2, uids))
        for k in self.meta_keys():
            self.contacts[k] = self.contacts[k][keep]

    def beta_per_dt(self, disease_beta=None, dt=None, uids=None):
        if uids is None: uids = Ellipsis
        return self.contacts.beta[uids] * disease_beta * dt


class Networks(ss.ndict):
    """
    Container for networks
    """
    def __init__(self, *args, type=Network, connectors=None, **kwargs):
        self.setattribute('_connectors', ss.ndict(connectors))
        super().__init__(*args, type=type, **kwargs)
        return

    def initialize(self, sim):
        for nw in self.values():
            nw.initialize(sim)
        for cn in self._connectors.values():
            cn.initialize(sim)
        return

    def update(self, people):
        for nw in self.values():
            nw.update(people)
        for cn in self._connectors.values():
            cn.update(people)
        return


class DynamicNetwork(Network):
    """ A network where partnerships update dynamically """
    def __init__(self, pars=None, key_dict=None, **kwargs):
        key_dict = ss.omerge({'dur': ss_float_}, key_dict)
        super().__init__(pars, key_dict=key_dict, **kwargs)
        return

    def end_pairs(self, people):
        dt = people.dt
        self.contacts.dur = self.contacts.dur - dt

        # Non-alive agents are removed
        active = (self.contacts.dur > 0) & people.alive[self.contacts.p1] & people.alive[self.contacts.p2]
        for k in self.meta_keys():
            self.contacts[k] = self.contacts[k][active]
        return


class SexualNetwork(Network):
    """ Base class for all sexual networks """
    def __init__(self, pars=None, key_dict=None, **kwargs):
        key_dict = ss.omerge({'acts': ss_int_}, key_dict)
        super().__init__(pars, key_dict=key_dict, **kwargs)
        self.debut = ss.State('debut', float, default=0)
        return

    def active(self, people):
        # Exclude people who are not alive
        return self.participant & (people.age > self.debut) & people.alive

    def available(self, people, sex):
        # Currently assumes unpartnered people are available
        # Could modify this to account for concurrency
        # This property could also be overwritten by a NetworkConnector
        # which could incorporate information about membership in other
        # contact networks
        return np.setdiff1d(ss.true(people[sex] & self.active(people)), self.members) # ss.true instead of people.uid[]?

    def beta_per_dt(self, disease_beta=None, dt=None, uids=None):
        if uids is None: uids = Ellipsis
        return self.contacts.beta[uids] * (1 - (1 - disease_beta) ** (self.contacts.acts[uids] * dt))


# %% Specific instances of networks
__all__ += ['StaticNet', 'RandomNet', 'MFNet', 'MSMNet', 'EmbeddingNet', 'MaternalNet']


class StaticNet(Network):
    """
    A network class of static partnerships converted from a networkx graph. There's no formation of new partnerships
    and initialized partnerships only end when one of the partners dies. The networkx graph can be created outside Starsim
    if population size is known. Or the graph can be created by passing a networkx generator function to Starsim.

    If "seed=True" is passed as a parameter, it is replaced with the built-in RNG.
    The parameter "n" is supplied automatically to be equal to n_agents.
    
    **Examples**::

        # Generate a networkx graph and pass to Starsim
        import networkx as nx
        import starsim as ss
        g = nx.scale_free_graph(n=10000)
        ss.StaticNet(graph=g)

        # Pass a networkx graph generator to Starsim
        ss.StaticNet(graph=nx.erdos_renyi_graph, p=0.0001, seed=True)
        
        # Just create a default graph
    """

    def __init__(self, graph=None, pars=None, **kwargs):
        super().__init__(**kwargs)
        self.graph = graph
        self.pars = ss.omerge(dict(seed=True), pars)
        self.dist = ss.Dist(name='StaticNet').initialize()
        return

    def initialize(self, sim):
        n_agents = sim.pars.n_agents
        if self.graph is None:
            self.graph = nx.fast_gnp_random_graph # Fast random (Erdos-Renyi) graph creator
            if 'p' not in self.pars and 'n_contacts' not in self.pars: # TODO: refactor
                self.pars.n_contacts = 10
        if 'n_contacts' in self.pars: # Convert from n_contacts to probability
            self.pars.p = self.pars.pop('n_contacts')/n_agents
        if 'seed' in self.pars and self.pars.seed is True:
            self.pars.seed = self.dist.rng
        if callable(self.graph):
            self.graph = self.graph(n=n_agents, **self.pars)
        self.validate_pop(n_agents)
        super().initialize(sim)
        self.get_contacts()
        return

    def validate_pop(self, popsize):
        n_nodes = self.graph.number_of_nodes()
        if n_nodes > popsize:
            errormsg = f'Please ensure the number of nodes in graph {n_nodes} is smaller than population size {popsize}.'
            raise ValueError(errormsg)

    def get_contacts(self):
        p1s = []
        p2s = []
        for edge in self.graph.edges():
            p1, p2 = edge
            p1s.append(p1)
            p2s.append(p2)
        self.contacts.p1 = np.concatenate([self.contacts.p1, p1s])
        self.contacts.p2 = np.concatenate([self.contacts.p2, p2s])
        self.contacts.beta = np.concatenate([self.contacts.beta, np.ones_like(p1s)])
        return


class RandomNet(DynamicNetwork):
    """ Random connectivity between agents """

    def __init__(self, pars=None, par_dists=None, key_dict=None, **kwargs):
        """ Initialize """
        pars = ss.omerge({
            'n_contacts': 10,  # Distribution or int. If int, interpreted as the mean of the dist listed in par_dists
            'dur': 0,
        }, pars)

        super().__init__(pars=pars, key_dict=key_dict, **kwargs)
        
        # Default RNG
        self.dist = ss.Dist(distname='RandomNet')

        return

    def initialize(self, sim):
        super().initialize(sim)
        self.add_pairs(sim.people)
        return

    @staticmethod
    @nb.njit(cache=True)
    def get_source(inds, n_contacts):
        """ Optimized helper function for getting contacts """
        total_number_of_half_edges = np.sum(n_contacts)
        count = 0
        source = np.zeros((total_number_of_half_edges,), dtype=ss_int_)
        for i, person_id in enumerate(inds):
            n = n_contacts[i]
            source[count: count + n] = person_id
            count += n
        return source
    
    def get_contacts(self, inds, n_contacts):
        """
        Efficiently generate contacts

        Note that because of the shuffling operation, each person is assigned 2N contacts
        (i.e. if a person has 5 contacts, they appear 5 times in the 'source' array and 5
        times in the 'target' array). Therefore, the `number_of_contacts` argument to this
        function should be HALF of the total contacts a person is expected to have, if both
        the source and target array outputs are used (e.g. for social contacts)

        adjusted_number_of_contacts = np.round(number_of_contacts / 2).astype(cvd.default_int)

        Whereas for asymmetric contacts (e.g. staff-public interactions) it might not be necessary

        Args:
            inds: List/array of person indices
            number_of_contacts: List/array the same length as `inds` with the number of unidirectional
            contacts to assign to each person. Therefore, a person will have on average TWICE this number
            of random contacts.

        Returns: Two arrays, for source and target
        """
        source = self.get_source(inds, n_contacts)
        target = self.dist.rng.permutation(source)
        self.dist.jump() # Reset the RNG manually # TODO, think if there's a better way
        return source, target

    def update(self, people, dt=None):
        self.end_pairs(people)
        self.add_pairs(people)
        return

    def add_pairs(self, people):
        """ Generate contacts """
        if isinstance(self.pars.n_contacts, ss.Dist):
            number_of_contacts = self.pars.n_contacts.rvs(people.uid[people.alive])  # or people.uid?
        else:
            number_of_contacts = np.full(len(people), self.pars.n_contacts)

        number_of_contacts = np.round(number_of_contacts / 2).astype(ss_int_)  # One-way contacts

        p1, p2 = self.get_contacts(people.uid.__array__(), number_of_contacts)
        beta = np.ones(len(p1), dtype=ss_float_)

        if isinstance(self.pars.dur, ss.Dist):
            dur = self.pars.dur.rvs(p1)
        else:
            dur = np.full(len(p1), self.pars.dur)

        self.contacts.p1 = np.concatenate([self.contacts.p1, p1])
        self.contacts.p2 = np.concatenate([self.contacts.p2, p2])
        self.contacts.beta = np.concatenate([self.contacts.beta, beta])
        self.contacts.dur = np.concatenate([self.contacts.dur, dur])

        return


class MFNet(SexualNetwork, DynamicNetwork):
    """
    This network is built by **randomly pairing** males and female with variable
    relationship durations.
    """

    def __init__(self, pars=None, par_dists=None, key_dict=None, **kwargs):
        pars = ss.omergeleft(pars,
            duration = 15,  # Can vary by age, year, and individual pair. Set scale=exp(mu) and s=sigma where mu,sigma are of the underlying normal distribution.
            participation = 0.9,  # Probability of participating in this network - can vary by individual properties (age, sex, ...) using callable parameter values
            debut = 16,  # Age of debut can vary by using callable parameter values
            acts = 80,
            rel_part_rates = 1.0,
        )

        par_dists = ss.omergeleft(par_dists,
            duration      = ss.lognorm_ex,
            participation = ss.bernoulli,
            debut         = ss.normal,
            acts          = ss.poisson,
        )

        DynamicNetwork.__init__(self, key_dict=key_dict, **kwargs)
        SexualNetwork.__init__(self, pars, key_dict=key_dict, **kwargs)

        self.dist = ss.choice(name='MFNet', replace=False) # Set the array later
        self.par_dists = par_dists

        return

    def initialize(self, sim):
        super().initialize(sim)
        self.set_network_states(sim.people)
        self.add_pairs(sim.people, ti=0)
        return

    def set_network_states(self, people, upper_age=None):
        """ Set network states including age of entry into network and participation rates """
        self.set_debut(people, upper_age=upper_age)
        self.set_participation(people, upper_age=upper_age)

    def set_participation(self, people, upper_age=None):
        # Set people who will participate in the network at some point
        if upper_age is None: uids = people.uid
        else: uids = people.uid[(people.age < upper_age)]
        self.participant[uids] = self.pars.participation.rvs(uids)

    def set_debut(self, people, upper_age=None):
        # Set debut age
        if upper_age is None: uids = people.uid
        else: uids = people.uid[(people.age < upper_age)]
        self.debut[uids] = self.pars.debut.rvs(uids)
        return

    def add_pairs(self, people, ti=None):
        available_m = self.available(people, 'male')
        available_f = self.available(people, 'female')

        # random.choice is not common-random-number safe, and therefore we do
        # not try to Stream-ify the following draws at this time.
        if len(available_m) <= len(available_f):
            self.dist.set(a=available_f)
            p1 = available_m
            p2 = self.dist.rvs(n=len(p1)) # TODO: not fully stream safe
        else:
            self.dist.set(a=available_m)
            p2 = available_f
            p1 = self.dist.rvs(n=len(p2))
        self.dist.jump() # TODO: think if there's a better way

        beta = np.ones_like(p1)

        # Figure out durations and acts
        if (len(p1) == len(np.unique(p1))):
            # No duplicates and user has enabled multirng, so use slotting based on p1
            dur_vals = self.pars.duration.rvs(p1)
            act_vals = self.pars.acts.rvs(p1)
        else:
            # If multirng is enabled, we're here because some individuals in p1
            # are starting multiple relationships on this timestep. If using
            # slotted draws, as above, repeated relationships will get the same
            # duration and act rates, which is scientifically undesirable.
            # Instead, we fall back to a not-CRN safe approach:
            dur_vals = self.pars.duration.rvs(len(p1))  # Just use len(p1) to say how many draws are needed
            act_vals = self.pars.acts.rvs(len(p1))

        self.contacts.p1 = np.concatenate([self.contacts.p1, p1])
        self.contacts.p2 = np.concatenate([self.contacts.p2, p2])
        self.contacts.beta = np.concatenate([self.contacts.beta, beta])
        self.contacts.dur = np.concatenate([self.contacts.dur, dur_vals])
        self.contacts.acts = np.concatenate([self.contacts.acts, act_vals])

        return len(p1)

    def update(self, people, dt=None):
        self.end_pairs(people)
        self.set_network_states(people, upper_age=people.dt)
        self.add_pairs(people)
        return


class MSMNet(SexualNetwork, DynamicNetwork):
    """
    A network that randomly pairs males
    """

    def __init__(self, pars=None, key_dict=None, **kwargs):
        pars = ss.omergeleft(pars,
            duration_dist = ss.lognorm_ex(mean=15, stdev=15),
            participation_dist = ss.bernoulli(p=0.1),  # Probability of participating in this network - can vary by individual properties (age, sex, ...) using callable parameter values
            debut_dist = ss.normal(loc=16, scale=2),
            acts = ss.lognorm_ex(mean=80, stdev=20),
            rel_part_rates = 1.0,
        )
        DynamicNetwork.__init__(self, key_dict, **kwargs)
        SexualNetwork.__init__(self, pars, key_dict)
        self.dist = ss.bernoulli(name='MSMNet')
        return

    def initialize(self, sim):
        # Add more here in line with MF network, e.g. age of debut
        # Or if too much replication then perhaps both these networks
        # should be subclasss of a specific network type (ask LY/DK)
        super().initialize(sim)
        self.set_network_states(sim.people)
        self.add_pairs(sim.people, ti=0)
        return

    def set_network_states(self, people, upper_age=None):
        """ Set network states including age of entry into network and participation rates """
        if upper_age is None: uids = people.uid[people.male]
        else: uids = people.uid[people.male & (people.age < upper_age)]

        # Participation
        self.participant[people.female] = False
        pr = self.pars.rel_part_rates
        self.dist.set(p=pr)
        self.participant[uids] = self.dist.rvs(uids) # Should be CRN safe?

        # Debut
        self.debut[uids] = self.pars.debut_dist.rvs(len(uids)) # Just pass len(uids) as this network is not crn safe anyway
        return

    def add_pairs(self, people, ti=None):
        # Pair all unpartnered MSM
        available_m = self.available(people, 'm')
        n_pairs = int(len(available_m)/2)
        p1 = available_m[:n_pairs]
        p2 = available_m[n_pairs:n_pairs*2]

        # Figure out durations
        if (len(p1) == len(np.unique(p1))):
            # No duplicates, so use slotting based on p1
            dur = self.pars.duration.rvs(p1)
            act_vals = self.pars.acts.rvs(p1)
        else:
            dur = self.pars.duration.rvs(len(p1)) # Just use len(p1) to say how many draws are needed
            act_vals = self.pars.acts.rvs(len(p1))

        self.contacts.p1 = np.concatenate([self.contacts.p1, p1])
        self.contacts.p2 = np.concatenate([self.contacts.p2, p2])
        self.contacts.beta = np.concatenate([self.contacts.beta, np.ones_like(p1)])
        self.contacts.dur = np.concatenate([self.contacts.dur, dur])
        self.contacts.acts = np.concatenate([self.contacts.acts, act_vals])
        return len(p1)

    def update(self, people, dt=None):
        self.end_pairs(people)
        self.set_network_states(people, upper_age=people.dt)
        self.add_pairs(people)
        return


class EmbeddingNet(MFNet):
    """
    Heterosexual age-assortative network based on a one-dimensional embedding. Could be made more generic.
    """

    def __init__(self, pars=None, **kwargs):
        """
        Create a sexual network from a 1D embedding based on age

        male_shift is the average age that males are older than females in partnerships
        std is the standard deviation of noise added to the age of each individual when seeking a pair. Larger values will created more diversity in age gaps.
        
        """
        pars = ss.omerge({
            'embedding_func': ss.normal(name='EmbeddingNet', loc=self.embedding_loc, scale=2),
            'male_shift': 5,
        }, pars)
        super().__init__(pars, **kwargs)
        return

    @staticmethod
    def embedding_loc(module, sim, uids):
        loc = sim.people.age[uids].values
        loc[sim.people.female[uids]] += module.pars.male_shift  # Shift females so they will be paired with older men
        return loc

    def add_pairs(self, people, ti=None):
        available_m = self.available(people, 'male')
        available_f = self.available(people, 'female')

        if not len(available_m) or not len(available_f):
            if ss.options.verbose > 1:
                print('No pairs to add')
            return 0

        available = np.concatenate((available_m, available_f))
        loc = self.pars.embedding_func.rvs(available)
        loc_f = loc[people.female[available]]
        loc_m = loc[~people.female[available]]

        dist_mat = spsp.distance_matrix(loc_m[:, np.newaxis], loc_f[:, np.newaxis])

        ind_m, ind_f = spo.linear_sum_assignment(dist_mat)
        # loc_f[ind_f[0]] is close to loc_m[ind_m[0]]

        n_pairs = len(ind_f)

        beta = np.ones(n_pairs)

        # Figure out durations
        p1 = available_m[ind_m]
        dur_vals = self.pars.duration.rvs(p1)
        act_vals = self.pars.acts.rvs(p1)

        self.contacts.p1 = np.concatenate([self.contacts.p1, p1])
        self.contacts.p2 = np.concatenate([self.contacts.p2, available_f[ind_f]])
        self.contacts.beta = np.concatenate([self.contacts.beta, beta])
        self.contacts.dur = np.concatenate([self.contacts.dur, dur_vals])
        self.contacts.acts = np.concatenate([self.contacts.acts, act_vals])
        return len(beta)


class MaternalNet(Network):
    """
    Vertical (birth-related) transmission network
    """
    def __init__(self, key_dict=None, vertical=True, **kwargs):
        """
        Initialized empty and filled with pregnancies throughout the simulation
        """
        key_dict = sc.mergedicts({'dur': ss_float_}, key_dict)
        super().__init__(key_dict=key_dict, vertical=vertical, **kwargs)
        return

    def update(self, people, dt=None):
        if dt is None: dt = people.dt
        # Set beta to 0 for women who complete post-partum period
        # Keep connections for now, might want to consider removing
        self.contacts.dur = self.contacts.dur - dt
        inactive = self.contacts.dur <= 0
        self.contacts.beta[inactive] = 0
        return

    def initialize(self, sim):
        """ No pairs added upon initialization """
        pass

    def add_pairs(self, mother_inds, unborn_inds, dur):
        """
        Add connections between pregnant women and their as-yet-unborn babies
        """
        beta = np.ones_like(mother_inds)
        self.contacts.p1 = np.concatenate([self.contacts.p1, mother_inds])
        self.contacts.p2 = np.concatenate([self.contacts.p2, unborn_inds])
        self.contacts.beta = np.concatenate([self.contacts.beta, beta])
        self.contacts.dur = np.concatenate([self.contacts.dur, dur])
        return len(mother_inds)

<<<<<<< HEAD
class HPVNet(MFNet):
    """
    WARNING: not CRN safe!
    """
    def __init__(self, pars=None, par_dists=None, key_dict=None, **kwargs):
        pars = ss.omergeleft(pars,
            duration = 15,
            participation = 0.9,
            debut = 16,
            acts = 80,
            rel_part_rates = 1.0,
            cross_layer = 0.05,
            concurrency = 0.05,
            condoms = 0.2,
            mixing = None,
        )

        self.par_dists = ss.omergeleft(par_dists,
            duration      = ss.lognorm,
            participation = ss.bernoulli,
            debut         = ss.norm,
            acts          = ss.lognorm,
            cross_layer   = ss.bernoulli,
            concurrency   = ss.bernoulli,
        )

        key_dict = dict(
            acts = ss_float_,
            start = ss_float_,
        )

        DynamicNetwork.__init__(self, key_dict)
        SexualNetwork.__init__(self, pars, key_dict)

        super().__init__(pars, key_dict=key_dict, **kwargs)

        self.get_layer_probs()

        return

    def initialize(self, sim):
        super().initialize(sim)
        return self.add_pairs(sim.people)

    def update_pars(self, pars):
        if pars is not None:
            for k, v in pars.items():
                self.pars[k] = v
        return

    @staticmethod
    def participation(self, sim, uids):
        p = np.ones_like(uids, dtype=ss_float_)
        fem = sim.people.female[uids]
        p[fem] = np.interp(sim.people.age[uids[fem]], self.agebins, self.f_participation)
        p[~fem] = np.interp(sim.people.age[uids[~fem]], self.agebins, self.m_participation)
        return p

    def get_layer_probs(self):

        defaults = {}
        mixing = np.array([
            # 0, 5, 10, 15, 20, 25, 30, 35, 40, 45, 50, 55, 60, 65, 70, 75, 75+
            [0 , 0,  0, 0 , 0 , 0 , 0 , 0 , 0 , 0 , 0 , 0 , 0 , 0 , 0 , 0 , 0] ,
            [5 , 0,  0, 0 , 0 , 0 , 0 , 0 , 0 , 0 , 0 , 0 , 0 , 0 , 0 , 0 , 0] ,
            [10, 0,  0, .1, 0 , 0 , 0 , 0 , 0 , 0 , 0 , 0 , 0 , 0 , 0 , 0 , 0] ,
            [15, 0,  0, .1, .1, 0 , 0 , 0 , 0 , 0 , 0 , 0 , 0 , 0 , 0 , 0 , 0] ,
            [20, 0,  0, .1, .1, .1, .1, 0 , 0 , 0 , 0 , 0 , 0 , 0 , 0 , 0 , 0] ,
            [25, 0,  0, .5, .1, .5, .1, .1, 0 , 0 , 0 , 0 , 0 , 0 , 0 , 0 , 0] ,
            [30, 0,  0, 1 , .5, .5, .5, .5, .1, 0 , 0 , 0 , 0 , 0 , 0 , 0 , 0] ,
            [35, 0,  0, .5, 1 , 1 , .5, 1 , 1 , .5, 0 , 0 , 0 , 0 , 0 , 0 , 0] ,
            [40, 0,  0, 0 , .5, 1 , 1 , 1 , 1 , 1 , .5, 0 , 0 , 0 , 0 , 0 , 0] ,
            [45, 0,  0, 0 , 0 , .1, 1 , 1 , 2 , 1 , 1 , .5, 0 , 0 , 0 , 0 , 0] ,
            [50, 0,  0, 0 , 0 , 0 , .1, 1 , 1 , 1 , 1 , 2 , .5, 0 , 0 , 0 , 0] ,
            [55, 0,  0, 0 , 0 , 0 , 0 , .1, 1 , 1 , 1 , 1 , 2 , .5, 0 , 0 , 0] ,
            [60, 0,  0, 0 , 0 , 0 , 0 , 0 , .1, .5, 1 , 1 , 1 , 2 , .5, 0 , 0] ,
            [65, 0,  0, 0 , 0 , 0 , 0 , 0 , 0 , 0 , 0 , 1 , 1 , 1 , 2 , .5, 0] ,
            [70, 0,  0, 0 , 0 , 0 , 0 , 0 , 0 , 0 , 0 , 0 , 1 , 1 , 1 , 1 , .5],
            [75, 0,  0, 0 , 0 , 0 , 0 , 0 , 0 , 0 , 0 , 0 , 0 , 1 , 1 , 1 , 1] ,
        ])

        defaults['mixing'] = mixing

        for pkey, pval in defaults.items():
            if self.pars[pkey] is None:
                self.pars[pkey] = pval

        return

    def set_participation(self, people, upper_age=None):
        if upper_age is None:
            uids = people.uid
        else:
            uids = people.uid[(people.age < upper_age)]

        # Compute number of partners
        f_partnered_inds, f_partnered_counts = np.unique(self.contacts.p1, return_counts=True)
        m_partnered_inds, m_partnered_counts = np.unique(self.contacts.p2, return_counts=True)
        current_partners = np.zeros((len(people)))
        current_partners[f_partnered_inds] = f_partnered_counts
        current_partners[m_partnered_inds] = m_partnered_counts
        partners = self.pars.partner_dist.rvs(len(people)) + 1
        underpartnered = current_partners < partners  # Indices of underpartnered people

        # Set people who will participate in the network at some point
        can_participate = ss.true(self.active(people) * underpartnered)
        self.participant[uids] = self.pars.participation_dist.rvs(can_participate)
        return

    def add_pairs(self, people, ti=0):
        participating = ss.true(
            self.participant)  # Will be the same people each time, with participation decided once per person
        f = participating[people.female[participating]]
        m = participating[~people.female[participating]]

        # Create preference matrix between eligible females and males that combines age and geo mixing
        age_bins_f = np.digitize(people.age[f],
                                 bins=self.agebins) - 1  # Age bins of females that are entering new relationships
        age_bins_m = np.digitize(people.age[m], bins=self.agebins) - 1  # Age bins of active and participating males
        age_f, age_m = np.meshgrid(age_bins_f, age_bins_m)
        pair_probs = self.pars.mixing[age_m, age_f + 1]

        f_to_remove = pair_probs.max(axis=0) == 0  # list of female inds to remove if no male partners are found for her
        # f = [i for i, flag in zip(f, f_to_remove) if ~flag]  # remove the inds who don't get paired on this timestep
        f = f[~f_to_remove]
        selected_males = []
        if len(f):
            pair_probs = pair_probs[:, np.invert(f_to_remove)]
            choices = []
            fems = np.arange(len(f))
            f_paired_bools = np.full(len(fems), True, dtype=bool)
            np.random.shuffle(fems)  # TODO: Stream-ify?
            for fem in fems:
                m_col = pair_probs[:, fem]
                if m_col.sum() > 0:
                    m_col_norm = m_col / m_col.sum()
                    choice = np.random.choice(len(m_col_norm), p=m_col_norm)  # TODO: Stream-ify?
                    choices.append(choice)
                    pair_probs[choice, :] = 0  # Once male partner is assigned, remove from eligible pool
                else:
                    f_paired_bools[fem] = False
            selected_males = m[np.array(choices).flatten()]
            f = f[f_paired_bools]

        p1 = selected_males
        p2 = f
        n_partnerships = len(p2)
        dur = self.pars.duration.rvs(n_partnerships)
        acts = self.pars.acts.rvs(n_partnerships)
        age_p1 = people.age[p1]
        age_p2 = people.age[p2]

        age_debut_p1 = self.debut[p1] # TODO: Check that this still works - it was previously people.debut
        age_debut_p2 = self.debut[p2]

        # For each couple, get the average age they are now and the average age of debut
        avg_age = np.array([age_p1, age_p2]).mean(axis=0)
        avg_debut = np.array([age_debut_p1, age_debut_p2]).mean(axis=0)

        # Shorten parameter names
        aap = self.pars.age_act_pars
        dr = aap['debut_ratio']
        peak = aap['peak']
        rr = aap['retirement_ratio']
        retire = aap['retirement']
        peak = aap['peak']

        # Get indices of people at different stages
        below_peak_inds = avg_age <= peak
        above_peak_inds = (avg_age > peak) & (avg_age < retire)
        retired_inds = avg_age > retire

        # Set values by linearly scaling the number of acts for each partnership according to
        # the age of the couple at the commencement of the relationship
        below_peak_vals = acts[below_peak_inds] * (dr + (1 - dr) / (peak - avg_debut[below_peak_inds]) * (
                avg_age[below_peak_inds] - avg_debut[below_peak_inds]))
        above_peak_vals = acts[above_peak_inds] * (
                rr + (1 - rr) / (peak - retire) * (avg_age[above_peak_inds] - retire))
        retired_vals = 0

        # Set values and return
        scaled_acts = np.full(len(acts), np.nan, dtype=ss_float_)
        scaled_acts[below_peak_inds] = below_peak_vals
        scaled_acts[above_peak_inds] = above_peak_vals
        scaled_acts[retired_inds] = retired_vals
        start = np.array([ti] * n_partnerships, dtype=ss_float_)
        beta = np.ones(n_partnerships)

        new_contacts = dict(
            p1=p1,
            p2=p2,
            dur=dur,
            acts=scaled_acts,
            start=start,
            beta=beta
        )
        self.append(new_contacts)
        return len(new_contacts)

    def update(self, people, ti=None, dt=None):
        if ti is None: ti = people.ti
        if dt is None: dt = people.dt
        # First remove any relationships due to end
        self.contacts.dur = self.contacts.dur - dt
        active = self.contacts.dur > 0
        for key in self.meta.keys():
            self.contacts[key] = self.contacts[key][active]

        # Then add new relationships
        self.add_pairs(people, ti=ti)
        return
=======
>>>>>>> 9f33b950

# %% Network connectors
__all__ += ['NetworkConnector', 'MF_MSM']

class NetworkConnector(ss.Module):
    """
    Template for a connector between networks.
    """
    def __init__(self, *args, networks=None, pars=None, **kwargs):
        super().__init__(pars, requires=networks, *args, **kwargs)
        return

    def set_participation(self, people, upper_age=None):
        pass

    def update(self, people):
        pass


class MF_MSM(NetworkConnector):
    """ Combines the MF and MSM networks """
    def __init__(self, pars=None):
        networks = [ss.MFNet, ss.MSMNet]
        pars = ss.omergeleft(pars,
            prop_bi = 0.5,  # Could vary over time -- but not by age or sex or individual
        )
        super().__init__(networks=networks, pars=pars)

        self.bi_dist = ss.bernoulli(p=self.pars.prop_bi)
        return

    def initialize(self, sim):
        super().initialize(sim)
        self.set_participation(sim.people)
        return

    def set_participation(self, people, upper_age=None):
        if upper_age is None:
            uids = people.uid
        else:
            uids = people.uid[(people.age < upper_age)]
        uids = ss.true(people.male[uids])

        # Get networks and overwrite default participation
        mf = people.networks.mf
        msm = people.networks.msm
        mf.participant[uids] = False
        msm.participant[uids] = False

        # Male participation rate uses info about cross-network participation.
        # First, we determine who's participating in the MSM network
        pr = msm.pars.part_rates
        dist = ss.bernoulli.rvs(p=pr, size=len(uids))
        msm.participant[uids] = dist

        # Now we take the MSM participants and determine which are also in the MF network
        msm_uids = ss.true(msm.participant[uids])  # Males in the MSM network
        bi_uids = self.bi_dist.filter(msm_uids)  # Males in both MSM and MF networks
        mf_excl_set = np.setdiff1d(uids, msm_uids)  # Set of males who aren't in the MSM network

        # What remaining share to we need?
        mf_df = mf.pars.part_rates.loc[mf.pars.part_rates.sex == 'm']  # Male participation in the MF network
        mf_pr = np.interp(people.year, mf_df['year'], mf_df['part_rates']) * mf.pars.rel_part_rates
        remaining_pr = max(mf_pr*len(uids)-len(bi_uids), 0)/len(mf_excl_set)

        # Don't love the following new syntax:
        mf_excl_uids = mf_excl_set[ss.random().rvs(size=len(mf_excl_set)) < remaining_pr] # TODO: not RNG safe and yes ugly!

        mf.participant[bi_uids] = True
        mf.participant[mf_excl_uids] = True
        return

    def update(self, people):
        self.set_participation(people, upper_age=people.dt)
        return

<|MERGE_RESOLUTION|>--- conflicted
+++ resolved
@@ -790,220 +790,6 @@
         self.contacts.dur = np.concatenate([self.contacts.dur, dur])
         return len(mother_inds)
 
-<<<<<<< HEAD
-class HPVNet(MFNet):
-    """
-    WARNING: not CRN safe!
-    """
-    def __init__(self, pars=None, par_dists=None, key_dict=None, **kwargs):
-        pars = ss.omergeleft(pars,
-            duration = 15,
-            participation = 0.9,
-            debut = 16,
-            acts = 80,
-            rel_part_rates = 1.0,
-            cross_layer = 0.05,
-            concurrency = 0.05,
-            condoms = 0.2,
-            mixing = None,
-        )
-
-        self.par_dists = ss.omergeleft(par_dists,
-            duration      = ss.lognorm,
-            participation = ss.bernoulli,
-            debut         = ss.norm,
-            acts          = ss.lognorm,
-            cross_layer   = ss.bernoulli,
-            concurrency   = ss.bernoulli,
-        )
-
-        key_dict = dict(
-            acts = ss_float_,
-            start = ss_float_,
-        )
-
-        DynamicNetwork.__init__(self, key_dict)
-        SexualNetwork.__init__(self, pars, key_dict)
-
-        super().__init__(pars, key_dict=key_dict, **kwargs)
-
-        self.get_layer_probs()
-
-        return
-
-    def initialize(self, sim):
-        super().initialize(sim)
-        return self.add_pairs(sim.people)
-
-    def update_pars(self, pars):
-        if pars is not None:
-            for k, v in pars.items():
-                self.pars[k] = v
-        return
-
-    @staticmethod
-    def participation(self, sim, uids):
-        p = np.ones_like(uids, dtype=ss_float_)
-        fem = sim.people.female[uids]
-        p[fem] = np.interp(sim.people.age[uids[fem]], self.agebins, self.f_participation)
-        p[~fem] = np.interp(sim.people.age[uids[~fem]], self.agebins, self.m_participation)
-        return p
-
-    def get_layer_probs(self):
-
-        defaults = {}
-        mixing = np.array([
-            # 0, 5, 10, 15, 20, 25, 30, 35, 40, 45, 50, 55, 60, 65, 70, 75, 75+
-            [0 , 0,  0, 0 , 0 , 0 , 0 , 0 , 0 , 0 , 0 , 0 , 0 , 0 , 0 , 0 , 0] ,
-            [5 , 0,  0, 0 , 0 , 0 , 0 , 0 , 0 , 0 , 0 , 0 , 0 , 0 , 0 , 0 , 0] ,
-            [10, 0,  0, .1, 0 , 0 , 0 , 0 , 0 , 0 , 0 , 0 , 0 , 0 , 0 , 0 , 0] ,
-            [15, 0,  0, .1, .1, 0 , 0 , 0 , 0 , 0 , 0 , 0 , 0 , 0 , 0 , 0 , 0] ,
-            [20, 0,  0, .1, .1, .1, .1, 0 , 0 , 0 , 0 , 0 , 0 , 0 , 0 , 0 , 0] ,
-            [25, 0,  0, .5, .1, .5, .1, .1, 0 , 0 , 0 , 0 , 0 , 0 , 0 , 0 , 0] ,
-            [30, 0,  0, 1 , .5, .5, .5, .5, .1, 0 , 0 , 0 , 0 , 0 , 0 , 0 , 0] ,
-            [35, 0,  0, .5, 1 , 1 , .5, 1 , 1 , .5, 0 , 0 , 0 , 0 , 0 , 0 , 0] ,
-            [40, 0,  0, 0 , .5, 1 , 1 , 1 , 1 , 1 , .5, 0 , 0 , 0 , 0 , 0 , 0] ,
-            [45, 0,  0, 0 , 0 , .1, 1 , 1 , 2 , 1 , 1 , .5, 0 , 0 , 0 , 0 , 0] ,
-            [50, 0,  0, 0 , 0 , 0 , .1, 1 , 1 , 1 , 1 , 2 , .5, 0 , 0 , 0 , 0] ,
-            [55, 0,  0, 0 , 0 , 0 , 0 , .1, 1 , 1 , 1 , 1 , 2 , .5, 0 , 0 , 0] ,
-            [60, 0,  0, 0 , 0 , 0 , 0 , 0 , .1, .5, 1 , 1 , 1 , 2 , .5, 0 , 0] ,
-            [65, 0,  0, 0 , 0 , 0 , 0 , 0 , 0 , 0 , 0 , 1 , 1 , 1 , 2 , .5, 0] ,
-            [70, 0,  0, 0 , 0 , 0 , 0 , 0 , 0 , 0 , 0 , 0 , 1 , 1 , 1 , 1 , .5],
-            [75, 0,  0, 0 , 0 , 0 , 0 , 0 , 0 , 0 , 0 , 0 , 0 , 1 , 1 , 1 , 1] ,
-        ])
-
-        defaults['mixing'] = mixing
-
-        for pkey, pval in defaults.items():
-            if self.pars[pkey] is None:
-                self.pars[pkey] = pval
-
-        return
-
-    def set_participation(self, people, upper_age=None):
-        if upper_age is None:
-            uids = people.uid
-        else:
-            uids = people.uid[(people.age < upper_age)]
-
-        # Compute number of partners
-        f_partnered_inds, f_partnered_counts = np.unique(self.contacts.p1, return_counts=True)
-        m_partnered_inds, m_partnered_counts = np.unique(self.contacts.p2, return_counts=True)
-        current_partners = np.zeros((len(people)))
-        current_partners[f_partnered_inds] = f_partnered_counts
-        current_partners[m_partnered_inds] = m_partnered_counts
-        partners = self.pars.partner_dist.rvs(len(people)) + 1
-        underpartnered = current_partners < partners  # Indices of underpartnered people
-
-        # Set people who will participate in the network at some point
-        can_participate = ss.true(self.active(people) * underpartnered)
-        self.participant[uids] = self.pars.participation_dist.rvs(can_participate)
-        return
-
-    def add_pairs(self, people, ti=0):
-        participating = ss.true(
-            self.participant)  # Will be the same people each time, with participation decided once per person
-        f = participating[people.female[participating]]
-        m = participating[~people.female[participating]]
-
-        # Create preference matrix between eligible females and males that combines age and geo mixing
-        age_bins_f = np.digitize(people.age[f],
-                                 bins=self.agebins) - 1  # Age bins of females that are entering new relationships
-        age_bins_m = np.digitize(people.age[m], bins=self.agebins) - 1  # Age bins of active and participating males
-        age_f, age_m = np.meshgrid(age_bins_f, age_bins_m)
-        pair_probs = self.pars.mixing[age_m, age_f + 1]
-
-        f_to_remove = pair_probs.max(axis=0) == 0  # list of female inds to remove if no male partners are found for her
-        # f = [i for i, flag in zip(f, f_to_remove) if ~flag]  # remove the inds who don't get paired on this timestep
-        f = f[~f_to_remove]
-        selected_males = []
-        if len(f):
-            pair_probs = pair_probs[:, np.invert(f_to_remove)]
-            choices = []
-            fems = np.arange(len(f))
-            f_paired_bools = np.full(len(fems), True, dtype=bool)
-            np.random.shuffle(fems)  # TODO: Stream-ify?
-            for fem in fems:
-                m_col = pair_probs[:, fem]
-                if m_col.sum() > 0:
-                    m_col_norm = m_col / m_col.sum()
-                    choice = np.random.choice(len(m_col_norm), p=m_col_norm)  # TODO: Stream-ify?
-                    choices.append(choice)
-                    pair_probs[choice, :] = 0  # Once male partner is assigned, remove from eligible pool
-                else:
-                    f_paired_bools[fem] = False
-            selected_males = m[np.array(choices).flatten()]
-            f = f[f_paired_bools]
-
-        p1 = selected_males
-        p2 = f
-        n_partnerships = len(p2)
-        dur = self.pars.duration.rvs(n_partnerships)
-        acts = self.pars.acts.rvs(n_partnerships)
-        age_p1 = people.age[p1]
-        age_p2 = people.age[p2]
-
-        age_debut_p1 = self.debut[p1] # TODO: Check that this still works - it was previously people.debut
-        age_debut_p2 = self.debut[p2]
-
-        # For each couple, get the average age they are now and the average age of debut
-        avg_age = np.array([age_p1, age_p2]).mean(axis=0)
-        avg_debut = np.array([age_debut_p1, age_debut_p2]).mean(axis=0)
-
-        # Shorten parameter names
-        aap = self.pars.age_act_pars
-        dr = aap['debut_ratio']
-        peak = aap['peak']
-        rr = aap['retirement_ratio']
-        retire = aap['retirement']
-        peak = aap['peak']
-
-        # Get indices of people at different stages
-        below_peak_inds = avg_age <= peak
-        above_peak_inds = (avg_age > peak) & (avg_age < retire)
-        retired_inds = avg_age > retire
-
-        # Set values by linearly scaling the number of acts for each partnership according to
-        # the age of the couple at the commencement of the relationship
-        below_peak_vals = acts[below_peak_inds] * (dr + (1 - dr) / (peak - avg_debut[below_peak_inds]) * (
-                avg_age[below_peak_inds] - avg_debut[below_peak_inds]))
-        above_peak_vals = acts[above_peak_inds] * (
-                rr + (1 - rr) / (peak - retire) * (avg_age[above_peak_inds] - retire))
-        retired_vals = 0
-
-        # Set values and return
-        scaled_acts = np.full(len(acts), np.nan, dtype=ss_float_)
-        scaled_acts[below_peak_inds] = below_peak_vals
-        scaled_acts[above_peak_inds] = above_peak_vals
-        scaled_acts[retired_inds] = retired_vals
-        start = np.array([ti] * n_partnerships, dtype=ss_float_)
-        beta = np.ones(n_partnerships)
-
-        new_contacts = dict(
-            p1=p1,
-            p2=p2,
-            dur=dur,
-            acts=scaled_acts,
-            start=start,
-            beta=beta
-        )
-        self.append(new_contacts)
-        return len(new_contacts)
-
-    def update(self, people, ti=None, dt=None):
-        if ti is None: ti = people.ti
-        if dt is None: dt = people.dt
-        # First remove any relationships due to end
-        self.contacts.dur = self.contacts.dur - dt
-        active = self.contacts.dur > 0
-        for key in self.meta.keys():
-            self.contacts[key] = self.contacts[key][active]
-
-        # Then add new relationships
-        self.add_pairs(people, ti=ti)
-        return
-=======
->>>>>>> 9f33b950
 
 # %% Network connectors
 __all__ += ['NetworkConnector', 'MF_MSM']
