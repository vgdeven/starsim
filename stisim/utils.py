"""
Numerical utilities
"""

# %% Housekeeping

import warnings
import numpy as np
import sciris as sc
import stisim as ss


# What functions are externally visible -- note, this gets populated in each section below
__all__ = []


# %% Helper functions
__all__ += ['ndict', 'omerge']


class ndict(sc.objdict):
    """
    A dictionary-like class that provides additional functionalities for handling named items.

    Args:
        name (str): The items' attribute to use as keys.
        type (type): The expected type of items.
        strict (bool): If True, only items with the specified attribute will be accepted.

    **Examples**::

        networks = ss.ndict(ss.simple_sexual(), ss.maternal())
        networks = ss.ndict([ss.simple_sexual(), ss.maternal()])
        networks = ss.ndict({'simple_sexual':ss.simple_sexual(), 'maternal':ss.maternal()})

    """

    def __init__(self, *args, name='name', type=None, strict=True, **kwargs):
        self.setattribute('_name', name) # Since otherwise treated as keys
        self.setattribute('_type', type)
        self.setattribute('_strict', strict)
        self.append(*args, **kwargs)
        return
    
    def _process_arg(self, arg, key=None):
        valid = False
        if arg is None:
            return # Nothing to do
        elif hasattr(arg, self._name):
            key = key or getattr(arg, self._name)
            valid = True
        elif isinstance(arg, dict):
            if self._name in arg:
                key = key or arg[self._name]
                valid = True
            else:
                for k,v in arg.items():
                    self._process_arg(v, key=k)
                valid = None # Skip final processing
        elif not self._strict:
            key = key or f'item{len(self)+1}'
            valid = True
        else:
            valid = False
        
        if valid is True:
            self._check_type(arg)
            self[key] = arg
        elif valid is None:
            pass # Nothing to do
        else:
            errormsg = f'Could not interpret argument {arg}: does not have expected attribute "{self._name}"'
            raise ValueError(errormsg)
            
        return
        
    def _check_type(self, arg):
        """ Check types """
        if self._type is not None:
            if not isinstance(arg, self._type):
                errormsg = f'The following item does not have the expected type {self._type}:\n{arg}'
                raise TypeError(errormsg)
        return
    
    def append(self, *args, **kwargs):
        args = sc.mergelists(*args)
        for arg in args:
            self._process_arg(arg)
        for key,arg in kwargs.items():
            self._process_arg(arg, key=key)
        return
    
<<<<<<< HEAD
    def append(self, arg):
        ''' Allow being used like a list '''
        self._process_arg(arg)
        return
=======
    def copy(self):
        new = self.__class__.__new__(name=self._name, type=self._type, strict=self._strict)
        new.update(self)
        return new
>>>>>>> d9deff09
    
    def __add__(self, dict2):
        """ Allow c = a + b """
        new = self.copy()
        new._process_arg(dict2)
        return new

    def __iadd__(self, dict2):
        """ Allow a += b """
        self._process_arg(dict2)
        return self


def omerge(*args, **kwargs):
    """ Merge things into an objdict """
    return sc.objdict(sc.mergedicts(*args, **kwargs))


def warn(msg, category=None, verbose=None, die=None):
    """ Helper function to handle warnings -- not for the user """

    # Handle inputs
    warnopt = ss.options.warnings if not die else 'error'
    if category is None:
        category = RuntimeWarning
    if verbose is None:
        verbose = ss.options.verbose

    # Handle the different options
    if warnopt in ['error', 'errors']:  # Include alias since hard to remember
        raise category(msg)
    elif warnopt == 'warn':
        msg = '\n' + msg
        warnings.warn(msg, category=category, stacklevel=2)
    elif warnopt == 'print':
        if verbose:
            msg = 'Warning: ' + msg
            print(msg)
    elif warnopt == 'ignore':
        pass
    else:
        options = ['error', 'warn', 'print', 'ignore']
        errormsg = f'Could not understand "{warnopt}": should be one of {options}'
        raise ValueError(errormsg)

    return


# %% The core functions
def unique(arr):
    """
    Find the unique elements and counts in an array.
    Equivalent to np.unique(return_counts=True) but ~5x faster, and
    only works for arrays of positive integers.
    """
    counts = np.bincount(arr.ravel())
    unique = np.flatnonzero(counts)
    counts = counts[unique]
    return unique, counts


def find_contacts(p1, p2, inds):  # pragma: no cover
    """
    Variation on Network.find_contacts() that avoids sorting.

    A set is returned here rather than a sorted array so that custom tracing interventions can efficiently
    add extra people. For a version with sorting by default, see Network.find_contacts(). Indices must be
    an int64 array since this is what's returned by true() etc. functions by default.
    """
    pairing_partners = set()
    inds = set(inds)
    for i in range(len(p1)):
        if p1[i] in inds:
            pairing_partners.add(p2[i])
        if p2[i] in inds:
            pairing_partners.add(p1[i])
    return pairing_partners


# %% Sampling and seed methods

__all__ += ['sample', 'set_seed']


def sample(dist=None, par1=None, par2=None, size=None, **kwargs):
    """
    Draw a sample from the distribution specified by the input. The available
    distributions are:

    - 'uniform'       : uniform from low=par1 to high=par2; mean is equal to (par1+par2)/2
    - 'choice'        : par1=array of choices, par2=probability of each choice
    - 'normal'        : normal with mean=par1 and std=par2
    - 'lognormal'     : lognormal with mean=par1, std=par2 (parameters are for the lognormal, not the underlying normal)
    - 'normal_pos'    : right-sided normal (i.e. only +ve values), with mean=par1, std=par2 of the underlying normal
    - 'normal_int'    : normal distribution with mean=par1 and std=par2, returns only integer values
    - 'lognormal_int' : lognormal distribution with mean=par1 and std=par2, returns only integer values
    - 'poisson'       : Poisson distribution with rate=par1 (par2 is not used); mean and variance are equal to par1
    - 'neg_binomial'  : negative binomial distribution with mean=par1 and k=par2; converges to Poisson with k=∞
    - 'beta'          : beta distribution with alpha=par1 and beta=par2;
    - 'gamma'         : gamma distribution with shape=par1 and scale=par2;

    Args:
        dist (str):   the distribution to sample from
        par1 (float): the "main" distribution parameter (e.g. mean)
        par2 (float): the "secondary" distribution parameter (e.g. std)
        size (int):   the number of samples (default=1)
        kwargs (dict): passed to individual sampling functions

    Returns:
        A length N array of samples

    **Examples**::

        ss.sample() # returns Unif(0,1)
        ss.sample(dist='normal', par1=3, par2=0.5) # returns Normal(μ=3, σ=0.5)
        ss.sample(dist='lognormal_int', par1=5, par2=3) # returns lognormally distributed values with mean 5 and std 3

    Notes:
        Lognormal distributions are parameterized with reference to the underlying normal distribution (see:
        https://docs.scipy.org/doc/numpy-1.14.0/reference/generated/numpy.random.lognormal.html), but this
        function assumes the user wants to specify the mean and std of the lognormal distribution.

        Negative binomial distributions are parameterized with reference to the mean and dispersion parameter k
        (see: https://en.wikipedia.org/wiki/Negative_binomial_distribution). The r parameter of the underlying
        distribution is then calculated from the desired mean and k. For a small mean (~1), a dispersion parameter
        of ∞ corresponds to the variance and standard deviation being equal to the mean (i.e., Poisson). For a
        large mean (e.g. >100), a dispersion parameter of 1 corresponds to the standard deviation being equal to
        the mean.
    """

    # Some of these have aliases, but these are the "official" names
    choices = [
        'uniform',
        'normal',
        'choice',
        'normal_pos',
        'normal_int',
        'lognormal',
        'lognormal_int',
        'poisson',
        'neg_binomial',
        'beta',
        'gamma',
    ]

    # Ensure it's an integer
    if size is not None and not isinstance(size, tuple):
        size = int(size)

    # Compute distribution parameters and draw samples
    # NB, if adding a new distribution, also add to choices above
    if dist in ['unif', 'uniform']:
        samples = np.random.uniform(low=par1, high=par2, size=size)
    elif dist in ['choice']:
        samples = np.random.choice(a=par1, p=par2, size=size, **kwargs)
    elif dist in ['norm', 'normal']:
        samples = np.random.normal(loc=par1, scale=par2, size=size)
    elif dist == 'normal_pos':
        samples = np.abs(np.random.normal(loc=par1, scale=par2, size=size))
    elif dist == 'normal_int':
        samples = np.round(np.abs(np.random.normal(loc=par1, scale=par2, size=size)))
    elif dist == 'poisson':
        samples = n_poisson(rate=par1, n=size)  # Use Numba version below for speed
    elif dist == 'neg_binomial':
        samples = n_neg_binomial(rate=par1, dispersion=par2, n=size, **kwargs)  # Use custom version below
    elif dist == 'beta':
        samples = np.random.beta(a=par1, b=par2, size=size)
    elif dist == 'gamma':
        samples = np.random.gamma(shape=par1, scale=par2, size=size)
    elif dist in ['lognorm', 'lognormal', 'lognorm_int', 'lognormal_int']:
        if (sc.isnumber(par1) and par1 > 0) or (sc.checktype(par1, 'arraylike') and (par1 > 0).all()):
            mean = np.log(
                par1 ** 2 / np.sqrt(par2 ** 2 + par1 ** 2))  # Computes the mean of the underlying normal distribution
            sigma = np.sqrt(np.log(par2 ** 2 / par1 ** 2 + 1))  # Computes sigma for the underlying normal distribution
            samples = np.random.lognormal(mean=mean, sigma=sigma, size=size)
        else:
            samples = np.zeros(size)
        if '_int' in dist:
            samples = np.round(samples)
    # Calculate a and b using mean (par1) and variance (par2)
    # https://stats.stackexchange.com/questions/12232/calculating-the-parameters-of-a-beta-distribution-using-the-mean-and-variance
    elif dist == 'beta_mean':
        a = ((1 - par1) / par2 - 1 / par1) * par1 ** 2
        b = a * (1 / par1 - 1)
        samples = np.random.beta(a=a, b=b, size=size)
    else:
        errormsg = f'The selected distribution "{dist}" is not implemented; choices are: {sc.newlinejoin(choices)}'
        raise NotImplementedError(errormsg)

    return samples


def set_seed(seed=None):
    """
    Reset the random seed. This function also resets Python's built-in random
    number generated.

    Args:
        seed (int): the random seed
    """
    # Dies if a float is given
    if seed is not None:
        seed = int(seed)
    np.random.seed(seed)  # If None, reinitializes it
    return


# %% Probabilities -- mostly not jitted since performance gain is minimal

__all__ += ['binomial_filter', 'n_poisson', 'n_neg_binomial']



def binomial_filter(prob, arr):
    """
    Binomial "filter" -- the same as n_binomial, except return
    the elements of arr that succeeded.

    Args:
        prob (float): probability of each trial succeeding
        arr (array): the array to be filtered

    Returns:
        Subset of array for which trials succeeded

    **Example**::

        inds = ss.binomial_filter(0.5, np.arange(20)**2) # Which values in the (arbitrary) array passed the coin flip
    """
    return arr[(np.random.random(len(arr)) < prob).nonzero()[0]]



def n_poisson(rate, n):
    """
    An array of Poisson trials.

    Args:
        rate (float): the rate of the Poisson process (mean)
        n (int): number of trials

    **Example**::

        outcomes = ss.n_poisson(100, 20) # 20 Poisson trials with mean 100
    """
    return np.random.poisson(rate, n)


def n_neg_binomial(rate, dispersion, n, step=1):  # Numba not used due to incompatible implementation
    """
    An array of negative binomial trials. See ss.sample() for more explanation.

    Args:
        rate (float): the rate of the process (mean, same as Poisson)
        dispersion (float):  dispersion parameter; lower is more dispersion, i.e. 0 = infinite, ∞ = Poisson
        n (int): number of trials
        step (float): the step size to use if non-integer outputs are desired

    **Example**::

        outcomes = ss.n_neg_binomial(100, 1, 50) # 50 negative binomial trials with mean 100 and dispersion roughly equal to mean (large-mean limit)
        outcomes = ss.n_neg_binomial(1, 100, 20) # 20 negative binomial trials with mean 1 and dispersion still roughly equal to mean (approximately Poisson)
    """
    nbn_n = dispersion
    nbn_p = dispersion / (rate / step + dispersion)
    samples = np.random.negative_binomial(n=nbn_n, p=nbn_p, size=n) * step
    return samples


# %% Simple array operations

__all__ += ['true', 'false', 'defined', 'undefined']


def true(state):
    """
    Returns the UIDs of the values of the array that are true

    Args:
        state (State, FusedArray)

    **Example**::

        inds = ss.true(people.alive) # Returns array of UIDs of alive agents
    """

    return state.uid.__array__()[np.nonzero(state.__array__())]


def false(state):
    """
    Returns the indices of the values of the array that are false.

    Args:
        state (State, FusedArray)

    **Example**::

        inds = ss.false(people.alive) # Returns array of UIDs of dead agents
    """
    return state.uid.__array__()[np.nonzero(~state.__array__())]


def defined(arr):
    """
    Returns the indices of the values of the array that are not-nan.

    Args:
        arr (array): any array

    **Example**::

        inds = ss.defined(np.array([1,np.nan,0,np.nan,1,0,1]))
    """
    return (~np.isnan(arr)).nonzero()[-1]


def undefined(arr):
    """
    Returns the indices of the values of the array that are not-nan.

    Args:
        arr (array): any array

    **Example**::

        inds = ss.defined(np.array([1,np.nan,0,np.nan,1,0,1]))
    """
    return np.isnan(arr).nonzero()[-1]<|MERGE_RESOLUTION|>--- conflicted
+++ resolved
@@ -39,10 +39,10 @@
         self.setattribute('_name', name) # Since otherwise treated as keys
         self.setattribute('_type', type)
         self.setattribute('_strict', strict)
-        self.append(*args, **kwargs)
+        self._initialize(*args, **kwargs)
         return
     
-    def _process_arg(self, arg, key=None):
+    def append(self, arg, key=None):
         valid = False
         if arg is None:
             return # Nothing to do
@@ -55,7 +55,7 @@
                 valid = True
             else:
                 for k,v in arg.items():
-                    self._process_arg(v, key=k)
+                    self.append(v, key=k)
                 valid = None # Skip final processing
         elif not self._strict:
             key = key or f'item{len(self)+1}'
@@ -82,25 +82,18 @@
                 raise TypeError(errormsg)
         return
     
-    def append(self, *args, **kwargs):
+    def _initialize(self, *args, **kwargs):
         args = sc.mergelists(*args)
         for arg in args:
-            self._process_arg(arg)
+            self.append(arg)
         for key,arg in kwargs.items():
-            self._process_arg(arg, key=key)
+            self.append(arg, key=key)
         return
     
-<<<<<<< HEAD
-    def append(self, arg):
-        ''' Allow being used like a list '''
-        self._process_arg(arg)
-        return
-=======
     def copy(self):
         new = self.__class__.__new__(name=self._name, type=self._type, strict=self._strict)
         new.update(self)
         return new
->>>>>>> d9deff09
     
     def __add__(self, dict2):
         """ Allow c = a + b """
