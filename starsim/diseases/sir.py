"""
Define example disease modules
"""

import numpy as np
import starsim as ss

__all__ = ['SIR']

class SIR(ss.Infection):
    """
    Example SIR model

    This class implements a basic SIR model with states for susceptible,
    infected/infectious, and recovered. It also includes deaths, and basic
    results.
    """

    def __init__(self, pars=None, par_dists=None, *args, **kwargs):

        pars = ss.omerge({
            'dur_inf': 1,
            'init_prev': 0.1,
            'p_death': 0.2,
            'beta': None,
        }, pars)

        par_dists = ss.omerge({
<<<<<<< HEAD
            'dur_inf': sps.lognorm,
            'init_prev': sps.bernoulli,
            'p_death': sps.bernoulli,
        }, par_dists)
=======
            'dur_inf': ss.lognorm,
            'init_prev': ss.bernoulli,
            'p_death': ss.bernoulli,
        })
>>>>>>> 96a794e7

        super().__init__(pars=pars, par_dists=par_dists, *args, **kwargs)

        self.susceptible = ss.State('susceptible', bool, True)
        self.infected = ss.State('infected', bool, False)
        self.recovered = ss.State('recovered', bool, False)
        self.ti_infected = ss.State('ti_infected', float, np.nan)
        self.ti_recovered = ss.State('ti_recovered', float, np.nan)
        self.ti_dead = ss.State('ti_dead', float, np.nan)

        return

    def init_results(self, sim):
        """
        Initialize results
        """
        super().init_results(sim)
        self.results += ss.Result(self.name, 'prevalence', sim.npts, dtype=float)
        self.results += ss.Result(self.name, 'new_infections', sim.npts, dtype=int)
        return

    def update_pre(self, sim):
        # Progress infectious -> recovered
        recovered = ss.true(self.infected & (self.ti_recovered <= sim.year))
        self.infected[recovered] = False
        self.recovered[recovered] = True

        # Trigger deaths
        deaths = ss.true(self.ti_dead <= sim.year)
        if len(deaths):
            sim.people.request_death(deaths)
        return len(deaths)

    def update_death(self, sim, uids):
        # Reset infected/recovered flags for dead agents
        # This is an optional step. Implementing this function means that in `SIR.update_results()` the prevalence
        # calculation does not need to filter the infected agents by the alive agents. An alternative would be
        # to omit implementing this function, and instead filter by the alive agents when calculating prevalence
        super().update_death(sim, uids)
        self.infected[uids] = False
        self.recovered[uids] = False
        return
<|MERGE_RESOLUTION|>--- conflicted
+++ resolved
@@ -1,81 +1,74 @@
-"""
-Define example disease modules
-"""
-
-import numpy as np
-import starsim as ss
-
-__all__ = ['SIR']
-
-class SIR(ss.Infection):
-    """
-    Example SIR model
-
-    This class implements a basic SIR model with states for susceptible,
-    infected/infectious, and recovered. It also includes deaths, and basic
-    results.
-    """
-
-    def __init__(self, pars=None, par_dists=None, *args, **kwargs):
-
-        pars = ss.omerge({
-            'dur_inf': 1,
-            'init_prev': 0.1,
-            'p_death': 0.2,
-            'beta': None,
-        }, pars)
-
-        par_dists = ss.omerge({
-<<<<<<< HEAD
-            'dur_inf': sps.lognorm,
-            'init_prev': sps.bernoulli,
-            'p_death': sps.bernoulli,
-        }, par_dists)
-=======
-            'dur_inf': ss.lognorm,
-            'init_prev': ss.bernoulli,
-            'p_death': ss.bernoulli,
-        })
->>>>>>> 96a794e7
-
-        super().__init__(pars=pars, par_dists=par_dists, *args, **kwargs)
-
-        self.susceptible = ss.State('susceptible', bool, True)
-        self.infected = ss.State('infected', bool, False)
-        self.recovered = ss.State('recovered', bool, False)
-        self.ti_infected = ss.State('ti_infected', float, np.nan)
-        self.ti_recovered = ss.State('ti_recovered', float, np.nan)
-        self.ti_dead = ss.State('ti_dead', float, np.nan)
-
-        return
-
-    def init_results(self, sim):
-        """
-        Initialize results
-        """
-        super().init_results(sim)
-        self.results += ss.Result(self.name, 'prevalence', sim.npts, dtype=float)
-        self.results += ss.Result(self.name, 'new_infections', sim.npts, dtype=int)
-        return
-
-    def update_pre(self, sim):
-        # Progress infectious -> recovered
-        recovered = ss.true(self.infected & (self.ti_recovered <= sim.year))
-        self.infected[recovered] = False
-        self.recovered[recovered] = True
-
-        # Trigger deaths
-        deaths = ss.true(self.ti_dead <= sim.year)
-        if len(deaths):
-            sim.people.request_death(deaths)
-        return len(deaths)
-
-    def update_death(self, sim, uids):
-        # Reset infected/recovered flags for dead agents
-        # This is an optional step. Implementing this function means that in `SIR.update_results()` the prevalence
-        # calculation does not need to filter the infected agents by the alive agents. An alternative would be
-        # to omit implementing this function, and instead filter by the alive agents when calculating prevalence
-        super().update_death(sim, uids)
-        self.infected[uids] = False
-        self.recovered[uids] = False
-        return
+"""
+Define example disease modules
+"""
+
+import numpy as np
+import starsim as ss
+
+__all__ = ['SIR']
+
+class SIR(ss.Infection):
+    """
+    Example SIR model
+
+    This class implements a basic SIR model with states for susceptible,
+    infected/infectious, and recovered. It also includes deaths, and basic
+    results.
+    """
+
+    def __init__(self, pars=None, par_dists=None, *args, **kwargs):
+
+        pars = ss.omerge({
+            'dur_inf': 1,
+            'init_prev': 0.1,
+            'p_death': 0.2,
+            'beta': None,
+        }, pars)
+
+        par_dists = ss.omerge({
+            'dur_inf': ss.lognorm,
+            'init_prev': ss.bernoulli,
+            'p_death': ss.bernoulli,
+        }, par_dists)
+
+        super().__init__(pars=pars, par_dists=par_dists, *args, **kwargs)
+
+        self.susceptible = ss.State('susceptible', bool, True)
+        self.infected = ss.State('infected', bool, False)
+        self.recovered = ss.State('recovered', bool, False)
+        self.ti_infected = ss.State('ti_infected', float, np.nan)
+        self.ti_recovered = ss.State('ti_recovered', float, np.nan)
+        self.ti_dead = ss.State('ti_dead', float, np.nan)
+
+        return
+
+    def init_results(self, sim):
+        """
+        Initialize results
+        """
+        super().init_results(sim)
+        self.results += ss.Result(self.name, 'prevalence', sim.npts, dtype=float)
+        self.results += ss.Result(self.name, 'new_infections', sim.npts, dtype=int)
+        return
+
+    def update_pre(self, sim):
+        # Progress infectious -> recovered
+        recovered = ss.true(self.infected & (self.ti_recovered <= sim.year))
+        self.infected[recovered] = False
+        self.recovered[recovered] = True
+
+        # Trigger deaths
+        deaths = ss.true(self.ti_dead <= sim.year)
+        if len(deaths):
+            sim.people.request_death(deaths)
+        return len(deaths)
+
+    def update_death(self, sim, uids):
+        # Reset infected/recovered flags for dead agents
+        # This is an optional step. Implementing this function means that in `SIR.update_results()` the prevalence
+        # calculation does not need to filter the infected agents by the alive agents. An alternative would be
+        # to omit implementing this function, and instead filter by the alive agents when calculating prevalence
+        super().update_death(sim, uids)
+        self.infected[uids] = False
+        self.recovered[uids] = False
+        return