--- conflicted
+++ resolved
@@ -1,23 +1,13 @@
 {
   "time": {
-<<<<<<< HEAD
-    "people": 0.017,
-    "initialize": 0.038,
-    "run": 0.266
-=======
     "people": 0.016,
     "initialize": 0.037,
     "run": 0.305
->>>>>>> 21128bfd
   },
   "parameters": {
     "n_agents": 10000,
     "n_years": 20,
     "dt": 0.2
   },
-<<<<<<< HEAD
-  "cpu_performance": 0.27959068419535865
-=======
   "cpu_performance": 0.8313003335061222
->>>>>>> 21128bfd
 }