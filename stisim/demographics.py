"""
Define pregnancy, deaths, migration, etc.
"""

import numpy as np
import stisim as ss


__all__ = ['Pregnancy']


class Pregnancy(ss.Module):

    def __init__(self, pars=None):
        super().__init__(pars)

        # Other, e.g. postpartum, on contraception...
        self.states = ss.ndict(
            ss.State('infertile', bool, False),  # Applies to girls and women outside the fertility window
            ss.State('susceptible', bool, True),  # Applies to girls and women inside the fertility window - needs renaming
            ss.State('pregnant', bool, False),  # Currently pregnant
            ss.State('postpartum', bool, False),  # Currently post-partum
            ss.State('ti_pregnant', float, np.nan),  # Time pregnancy begins
            ss.State('ti_delivery', float, np.nan),  # Time of delivery
            ss.State('ti_postpartum', float, np.nan),  # Time postpartum ends
            ss.State('ti_dead', float, np.nan),  # Maternal mortality
            self.states,
        )

        self.pars = ss.omerge({
            'dur_pregnancy': 0.75,  # Make this a distribution?
            'dur_postpartum': 0.5,  # Make this a distribution?
            'inci': 0.03,  # Replace this with age-specific rates
            'p_death': 0.02,  # Probability of maternal death. Question, should this be linked to age and/or duration?
            'initial': 3,  # Number of women initially pregnant
        }, self.pars)

        return


    def initialize(self, sim):
        super().initialize(sim)
        self.init_results(sim)
        sim.pars['birth_rates'] = None  # This turns off birth rate pars so births only come from this module
        return
    

    def init_results(self, sim):
        """
        Results could include a range of birth outcomes e.g. LGA, stillbirths, etc.
        Still unclear whether this logic should live in the pregnancy module, the
        individual disease modules, the connectors, or the sim.
        """
        self.results['pregnancies'] = ss.Result('pregnancies', self.name, sim.npts, dtype=int)
        self.results['births']      = ss.Result('births', self.name, sim.npts, dtype=int)
        return
    
    
    def update(self, sim):
        """
        Perform all updates
        """
        self.update_states(sim)
        self.make_pregnancies(sim)
        self.update_results(sim)
        return


    def update_states(self, sim):
        """
        Update states
        """

        # Check for new deliveries
        deliveries = sim.people[self.name].pregnant & (sim.people[self.name].ti_delivery <= sim.ti)
        sim.people[self.name].pregnant[deliveries] = False
        sim.people[self.name].postpartum[deliveries] = True
        sim.people[self.name].susceptible[deliveries] = False
        sim.people[self.name].ti_delivery[deliveries] = sim.ti

        # Check for new women emerging from post-partum
        postpartum = ~sim.people[self.name].pregnant & (sim.people[self.name].ti_postpartum <= sim.ti)
        sim.people[self.name].postpartum[postpartum] = False
        sim.people[self.name].susceptible[postpartum] = True
        sim.people[self.name].ti_postpartum[postpartum] = sim.ti

        # Maternal deaths
        maternal_deaths = ss.true(sim.people[self.name].ti_dead <= sim.ti)
        if len(maternal_deaths):
            sim.people.alive[maternal_deaths] = False
            sim.people.ti_dead[maternal_deaths] = sim.ti

        return


    def make_pregnancies(self, sim):
        """
        Select people to make pregnancy using incidence data
        This should use ASFR data from https://population.un.org/wpp/Download/Standard/Fertility/
        """
        # Abbreviate key variables
        ppl = sim.people

        # If incidence of pregnancy is non-zero, make some cases
        # Think about how to deal with age/time-varying fertility
        if self.pars.inci > 0:
            denom_conds = ppl.female & ppl.active & ppl[self.name].susceptible
            inds_to_choose_from = ss.true(denom_conds)
            uids = ss.binomial_filter(self.pars.inci, inds_to_choose_from)

            # Add UIDs for the as-yet-unborn agents so that we can track prognoses and transmission patterns
            n_unborn_agents = len(uids)
            if n_unborn_agents > 0:
                # Grow the arrays and set properties for the unborn agents
                new_uids = sim.people.grow(n_unborn_agents)
                sim.people.age[new_uids] = -self.pars.dur_pregnancy
                sim.people.female[new_uids] = np.random.choice([True, False], size=n_unborn_agents)

                # Add connections to any vertical transmission layers
                # Placeholder code to be moved / refactored. The maternal network may need to be
                # handled separately to the sexual networks, TBC how to handle this most elegantly
                for lkey, layer in sim.people.networks.items():
                    if layer.vertical:  # What happens if there's more than one vertical layer?
                        durs = np.full(n_unborn_agents, fill_value=self.pars.dur_pregnancy+self.pars.dur_postpartum)
                        layer.add_pairs(uids, new_uids, dur=durs)

                # Set prognoses for the pregnancies
                self.set_prognoses(sim, uids)

        return


    def set_prognoses(self, sim, uids):
        """
        Make pregnancies
        Add miscarriage/termination logic here
        Also reconciliation with birth rates
        Q, is this also a good place to check for other conditions and set prognoses for the fetus?
        """
        pars = sim.pars[self.name]

        # Change states for the newly pregnant woman
        sim.people[self.name].susceptible[uids] = False
        sim.people[self.name].pregnant[uids] = True
        sim.people[self.name].ti_pregnant[uids] = sim.ti

        # Outcomes for pregnancies
        dur = np.full(len(uids), sim.ti + pars['dur_pregnancy'] / sim.dt)
        dead = np.random.random(len(uids)) < sim.pars[self.name].p_death
        sim.people[self.name].ti_delivery[uids] = dur  # Currently assumes maternal deaths still result in a live baby
        dur_post_partum = np.full(len(uids), dur + pars['dur_postpartum'] / sim.dt)
        sim.people[self.name].ti_postpartum[uids] = dur_post_partum

<<<<<<< HEAD
        if np.count_nonzero(dead):
=======
        if len(ss.true(dead)):
>>>>>>> d9deff09
            sim.people[self.name].ti_dead[uids[dead]] = dur[dead]
        return


    def update_results(self, sim):
        mppl = sim.people[self.name] # TODO: refactor with states owning their own data
        self.results['pregnancies'][sim.ti] = np.count_nonzero(mppl.ti_pregnant == sim.ti)
        self.results['births'][sim.ti] = np.count_nonzero(mppl.ti_delivery == sim.ti)
        return<|MERGE_RESOLUTION|>--- conflicted
+++ resolved
@@ -151,11 +151,7 @@
         dur_post_partum = np.full(len(uids), dur + pars['dur_postpartum'] / sim.dt)
         sim.people[self.name].ti_postpartum[uids] = dur_post_partum
 
-<<<<<<< HEAD
         if np.count_nonzero(dead):
-=======
-        if len(ss.true(dead)):
->>>>>>> d9deff09
             sim.people[self.name].ti_dead[uids[dead]] = dur[dead]
         return
 
