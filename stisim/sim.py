"""
Define core Sim classes
"""

# Imports
import numpy as np
import sciris as sc
import stisim as ss
import itertools
import numba as nb

__all__ = ['Sim', 'AlreadyRunError', 'diff_sims']

@nb.njit
def set_numba_seed(value):
    # Needed to ensure reproducibility when using random calls in numba, e.g. RandomNetwork
    # Note, these random numbers are not currently common-random-number safe
    np.random.seed(value)

class Sim(sc.prettyobj):

    def __init__(self, pars=None, label=None, people=None, demographics=None, diseases=None, connectors=None, **kwargs):

        # Set attributes
        self.label = label  # The label/name of the simulation
        self.created = None  # The datetime the sim was created
        self.people = people  # People object
        self.demographics  = ss.ndict(demographics, type=ss.DemographicModule)
        self.diseases      = ss.ndict(diseases, type=ss.Disease)
        self.connectors    = ss.ndict(connectors, type=ss.Connector)
        self.results       = ss.ndict(type=ss.Result)  # For storing results
        self.summary       = None  # For storing a summary of the results
        self.initialized   = False  # Whether initialization is complete
        self.complete      = False  # Whether a simulation has completed running # TODO: replace with finalized?
        self.results_ready = False  # Whether results are ready
        self.filename      = None

        # Time indexing
        self.ti      = None  # The time index, e.g. 0, 1, 2 # TODO: do we need all of these?
        self.yearvec = None
        self.tivec   = None
        self.npts    = None

        # Make default parameters (using values from parameters.py)
        self.pars = ss.make_pars()  # Start with default pars
        self.pars.update_pars(sc.mergedicts(pars, kwargs))  # Update the parameters

        # Initialize other quantities
        self.interventions = ss.ndict(type=ss.Intervention)
        self.analyzers = ss.ndict(type=ss.Analyzer)

        # Initialize the random number generator container
        self.rng_container = ss.RNGContainer()

        return

    @property
    def dt(self):
        return self.pars['dt']

    @property
    def year(self):
        return self.yearvec[self.ti]

    @property
    def modules(self):
        # Return iterator over all Module instances (stored in standard places) in the Sim
        products = [intv.product for intv in self.interventions.values()]
        return itertools.chain(
            self.demographics.values(),
            self.people.networks.values(),
            self.diseases.values(),
            self.connectors.values(),
            self.interventions.values(),
            products,
            self.analyzers.values(),
        )

    def initialize(self, popdict=None, reset=False, **kwargs):
        """
        Perform all initializations on the sim.
        """
        # Validation and initialization
        self.ti = 0  # The current time index
        self.validate_pars()  # Ensure parameters have valid values
        self.validate_dt()
        self.init_time_vecs()  # Initialize time vecs
        ss.set_seed(self.pars['rand_seed'])  # Reset the random seed before the population is created
        set_numba_seed(self.pars['rand_seed'])

        # Initialize the core sim components
        self.rng_container.initialize(self.pars['rand_seed'] + 2) # +2 ensures that seeds from the above population initialization and the +1-offset below are not reused within the rng_container
        self.init_people(reset=reset, **kwargs)  # Create all the people (the heaviest step)
        self.init_demographics()
        self.init_networks()
        self.init_diseases()
        self.init_connectors()
        self.init_interventions()
        self.init_analyzers()

        # Perform post-initialization validation
        self.validate_post_init()

        # Reset the random seed to the default run seed, so that if the simulation is run with
        # reset_seed=False right after initialization, it will still produce the same output
        ss.set_seed(self.pars['rand_seed'] + 1) # Hopefully not used now that we can use multiple random number generators

        # Final steps
        self.initialized = True
        self.complete = False
        self.results_ready = False

        return self

    def validate_dt(self):
        """
        Check that 1/dt is an integer value, otherwise results and time vectors will have mismatching shapes.
        init_results explicitly makes this assumption by casting resfrequency = int(1/dt).
        """
        dt = self.dt
        reciprocal = 1.0 / dt  # Compute the reciprocal of dt
        if not reciprocal.is_integer():  # Check if reciprocal is not a whole (integer) number
            # Round the reciprocal
            reciprocal = int(reciprocal)
            rounded_dt = 1.0 / reciprocal
            self.pars['dt'] = rounded_dt
            if self.pars['verbose']:
                warnmsg = f"Warning: Provided time step dt: {dt} resulted in a non-integer number of steps per year. Rounded to {rounded_dt}."
                print(warnmsg)
        return

    def validate_pars(self):
        """
        Some parameters can take multiple types; this makes them consistent.
        """
        # Handle n_agents
        if self.people is not None:
            self.pars['n_agents'] = len(self.people)
        #elif self.popdict is not None: # STIsim does not currenlty support self.popdict
            #self.pars['n_agents'] = len(self.popdict)
        elif self.pars['n_agents'] is not None:
            self.pars['n_agents'] = int(self.pars['n_agents'])
        else:
            errormsg = 'Must supply n_agents, a people object, or a popdict'
            raise ValueError(errormsg)

        # Handle end and n_years
        if self.pars['end']:
            self.pars['n_years'] = int(self.pars['end'] - self.pars['start'])
            if self.pars['n_years'] <= 0:
                errormsg = f"Number of years must be >0, but you supplied start={str(self.pars['start'])} and " \
                           f"end={str(self.pars['end'])}, which gives n_years={self.pars['n_years']}"
                raise ValueError(errormsg)
        else:
            if self.pars['n_years']:
                self.pars['end'] = self.pars['start'] + self.pars['n_years']
            else:
                errormsg = 'You must supply one of n_years and end."'
                raise ValueError(errormsg)

        # Handle verbose
        if self.pars['verbose'] == 'brief':
            self.pars['verbose'] = -1
        if not sc.isnumber(self.pars['verbose']):  # pragma: no cover
            errormsg = f'Verbose argument should be either "brief", -1, or a float, not {type(self.pars["verbose"])} "{self.pars["verbose"]}"'
            raise ValueError(errormsg)

        return

    def init_time_vecs(self):
        """
        Construct vectors things that keep track of time
        """
        self.yearvec = sc.inclusiverange(start=self.pars['start'], stop=self.pars['end'] + 1 - self.pars['dt'],
                                         step=self.pars['dt'])  # Includes all the timepoints in the last year
        self.npts = len(self.yearvec)
        self.tivec = np.arange(self.npts)
        return

    def init_people(self, reset=False, verbose=None, **kwargs):
        """
        Initialize people within the sim
        Sometimes the people are provided, in which case this just adds a few sim properties to them.
        Other time people are not provided and this method makes them.
        Args:
            reset           (bool): whether to regenerate the people even if they already exist
            verbose         (int):  detail to print
            kwargs          (dict): passed to ss.make_people()
        """

        # Handle inputs
        if verbose is None:
            verbose = self.pars['verbose']
        if verbose > 0:
            resetstr = ''
            if self.people and reset:
                resetstr = ' (resetting people)'
            print(f'Initializing sim{resetstr} with {self.pars["n_agents"]:0n} agents')

        # If people have not been supplied, make them
        if self.people is None or reset:
            self.people = ss.People(n=self.pars['n_agents'], **kwargs)  # This just assigns UIDs and length

        # If a popdict has not been supplied, we can make one from location data
        if self.pars['location'] is not None:
            # Check where to get total_pop from
            if self.pars['total_pop'] is not None:  # If no pop_scale has been provided, try to get it from the location
                errormsg = 'You can either define total_pop explicitly or via the location, but not both'
                raise ValueError(errormsg)

        else:
            if self.pars['total_pop'] is not None:  # If no pop_scale has been provided, try to get it from the location
                total_pop = self.pars['total_pop']
            else:
                if self.pars['pop_scale'] is not None:
                    total_pop = self.pars['pop_scale'] * self.pars['n_agents']
                else:
                    total_pop = self.pars['n_agents']

        self.pars['total_pop'] = total_pop
        if self.pars['pop_scale'] is None:
            self.pars['pop_scale'] = total_pop / self.pars['n_agents']

        # Any other initialization
        if not self.people.initialized:
            self.people.initialize(self)

        # Set time attributes
        self.people.ti = self.ti
        self.people.dt = self.dt
        self.people.year = self.year
        self.people.init_results(self)
        return self

    def init_demographics(self):
        for module in self.demographics.values():
            module.initialize(self)
            self.results[module.name] = module.results

    def init_diseases(self):
        """ Initialize modules and connectors to be simulated """
        for disease in self.diseases.values():
            disease.initialize(self)

            # Add the disease's parameters and results into the Sim's dicts
            self.pars[disease.name] = disease.pars
            self.results[disease.name] = disease.results

            # Add disease states to the People's dicts
            self.people.add_module(disease)

        return

    def init_connectors(self):
        for connector in self.connectors.values():
            connector.initialize(self)

    def init_networks(self):
        """ Initialize networks if these have been provided separately from the people """

        # One possible workflow is that users will provide a location and a set of networks but not people.
        # This means networks will be stored in self.pars['networks'] and we'll need to copy them to the people.
        if self.people.networks is None or len(self.people.networks) == 0:
            if self.pars['networks'] is not None:
                self.people.networks = ss.Networks(self.pars['networks'])

        if not isinstance(self.people.networks, ss.Networks):
            self.people.networks = ss.Networks(networks=self.people.networks)

        self.people.networks.initialize(self)

        # for key, network in self.people.networks.networks.items():  # TODO rename
            # if network.label is not None:
            #     layer_name = network.label
            # else:
            #     layer_name = key
            #     network.label = layer_name
            # network.initialize(self)

            # Add network states to the People's dicts
            # self.people.add_module(network)
            # self.people.networks[network.name] = network

        return

    def init_interventions(self):
        """ Initialize and validate the interventions """

        # Translate the intervention specs into actual interventions
        for i, intervention in enumerate(self.pars['interventions']):
            if isinstance(intervention, type) and issubclass(intervention, ss.Intervention):
                intervention = intervention()  # Convert from a class to an instance of a class
            if isinstance(intervention, ss.Intervention):
                intervention.initialize(self)
                self.interventions += intervention
            elif callable(intervention):
                self.interventions += intervention
            else:
                errormsg = f'Intervention {intervention} does not seem to be a valid intervention: must be a function or Intervention subclass'
                raise TypeError(errormsg)

            # Add the intervention parameters and results into the Sim's dicts
            self.pars[intervention.name] = intervention.pars
            self.results[intervention.name] = intervention.results

            # Add intervention states to the People's dicts
            self.people.add_module(intervention)

            # Intervention and product RNGs
            for rng in intervention.rngs:
                rng.initialize(self.rng_container, self.people.slot)

<<<<<<< HEAD
            # Add the intervention parameters and results into the Sim's dicts
            self.pars[intervention.name] = intervention.pars
            self.results[intervention.name] = intervention.results

            # Add intervention states to the People's dicts
            self.people.add_module(intervention)
=======
            # If there's a product module present, initialize and add it
            if hasattr(intervention, 'product') and isinstance(intervention.product, ss.Product):
                intervention.product.initialize(self)
                self.people.add_module(intervention.product)
                for rng in intervention.product.rngs:
                    rng.initialize(self.rng_container, self.people.slot)
>>>>>>> 41721bb4

        return

    def init_analyzers(self):
        """ Initialize the analyzers """

        # Interpret analyzers
        for ai, analyzer in enumerate(self.pars['analyzers']):
            if isinstance(analyzer, type) and issubclass(analyzer, ss.Analyzer):
                analyzer = analyzer()  # Convert from a class to an instance of a class
            if not (isinstance(analyzer, ss.Analyzer) or callable(analyzer)):
                errormsg = f'Analyzer {analyzer} does not seem to be a valid analyzer: must be a function or Analyzer subclass'
                raise TypeError(errormsg)
            self.analyzers += analyzer  # Add it in

        for analyzer in self.analyzers.values():
            if isinstance(analyzer, ss.Analyzer):
                analyzer.initialize(self)

        return

    def validate_post_init(self):
        """
        Validate inputs again once everything has been initialized.
        TBC whether we keep this or incorporate the checks into the init methods
        """
        # Make sure that there's a contact network if any diseases are present
        if self.diseases and not self.people.networks:
            warnmsg = f'Warning: simulation has {len(self.diseases)} diseases but no contact network(s).'
            ss.warn(warnmsg, die=False)
        return

    def step(self):
        """ Step through time and update values """

        # Set the time and if we have reached the end of the simulation, then do nothing
        if self.complete:
            raise AlreadyRunError('Simulation already complete (call sim.initialize() to re-run)')

        # Advance random number generators forward to prepare for any random number calls that may be necessary on this step
        self.rng_container.step(self.ti+1) # +1 offset because ti=0 is used on initialization

        # Clean up dead agents, if removing agents is enabled
        if self.pars.remove_dead:
            self.people.remove_dead(self)

        # Update demographic modules (create new agents from births/immigration, schedule non-disease deaths and emigration)
        for module in self.demographics.values():
            module.update(self)

        # Carry out autonomous state changes in the disease modules. This allows autonomous state changes/initializations
        # to be applied to newly created agents
        for disease in self.diseases.values():
            disease.update_pre(self)

        # Update connectors -- TBC where this appears in the ordering
        for connector in self.connectors.values():
            connector.update(self)

        # Update networks - this takes place here in case autonomous state changes at this timestep
        # affect eligibility for contacts
        self.people.update_networks()

        # Apply interventions - new changes to contacts will be visible and so the final networks can be customized by
        # interventions, by running them at this point
        for intervention in self.interventions.values():
            intervention.apply(self)

        # Carry out transmission/new cases
        for disease in self.diseases.values():
            disease.make_new_cases(self)

        # Execute deaths that took place this timestep (i.e., changing the `alive` state of the agents). This is executed
        # before analyzers have run so that analyzers are able to inspect and record outcomes for agents that died this timestep
        uids = self.people.resolve_deaths()
        for disease in self.diseases.values():
            disease.update_death(self, uids)

        # Update results
        self.people.update_results(self)

        for disease in self.diseases.values():
            disease.update_results(self)

        for analyzer in self.analyzers.values():
            analyzer.update_results(self)

        # Tidy up
        self.ti += 1
        self.people.ti = self.ti
        self.people.update_post(self)

        if self.ti == self.npts:
            self.complete = True

        return

    def run(self, until=None, reset_seed=True, verbose=None):
        """ Run the model once """

        # Initialization steps
        T = sc.timer()
        if not self.initialized:
            self.initialize()
            self._orig_pars = sc.dcp(self.pars)  # Create a copy of the parameters to restore after the run

        if verbose is None:
            verbose = self.pars['verbose']

        if reset_seed:
            ss.set_seed(self.pars['rand_seed'] + 1)

        # Check for AlreadyRun errors
        errormsg = None
        if until is None: until = self.npts
        if until > self.npts:
            errormsg = f'Requested to run until t={until} but the simulation end is ti={self.npts}'
        if self.ti >= until:  # NB. At the start, self.t is None so this check must occur after initialization
            errormsg = f'Simulation is currently at t={self.ti}, requested to run until ti={until} which has already been reached'
        if self.complete:
            errormsg = 'Simulation is already complete (call sim.initialize() to re-run)'
        if errormsg:
            raise AlreadyRunError(errormsg)

        # Main simulation loop
        while self.ti < until:

            # Check if we were asked to stop
            elapsed = T.toc(output=True)

            # Print progress
            if verbose:
                simlabel = f'"{self.label}": ' if self.label else ''
                string = f'  Running {simlabel}{self.yearvec[self.ti]:0.1f} ({self.ti:2.0f}/{self.npts}) ({elapsed:0.2f} s) '
                if verbose >= 2:
                    sc.heading(string)
                elif verbose > 0:
                    if not (self.ti % int(1.0 / verbose)):
                        sc.progressbar(self.ti + 1, self.npts, label=string, length=20, newline=True)

            # Actually run the model
            self.step()

        # If simulation reached the end, finalize the results
        if self.complete:
            self.finalize(verbose=verbose)
            sc.printv(f'Run finished after {elapsed:0.2f} s.\n', 1, verbose)

        return self

    def finalize(self, verbose=None):
        """ Compute final results """

        if self.results_ready:
            # Because the results are rescaled in-place, finalizing the sim cannot be run more than once or
            # otherwise the scale factor will be applied multiple times
            raise AlreadyRunError('Simulation has already been finalized')

        # Scale the results
        for reskey, res in self.results.items():
            if isinstance(res, ss.Result) and res.scale:
                self.results[reskey] = self.results[reskey]*self.pars.pop_scale

        for module in self.modules:
            module.finalize(self)

        self.summarize()
        self.results_ready = True  # Set this first so self.summary() knows to print the results
        self.ti -= 1  # During the run, this keeps track of the next step; restore this be the final day of the sim
        return
    
    def summarize(self):
        summary = sc.objdict()
        flat = sc.flattendict(self.results, sep='_')
        for k,v in flat.items():
            summary[k] = v.mean()
        self.summary = summary
        return summary
        

    def shrink(self, skip_attrs=None, in_place=True):
        """
        "Shrinks" the simulation by removing the people and other memory-intensive
        attributes (e.g., some interventions and analyzers), and returns a copy of
        the "shrunken" simulation. Used to reduce the memory required for RAM or
        for saved files.

        Args:
            skip_attrs (list): a list of attributes to skip (remove) in order to perform the shrinking; default "people"
            in_place (bool): whether to perform the shrinking in place (default), or return a shrunken copy instead

        Returns:
            shrunken (Sim): a Sim object with the listed attributes removed
        """
        # By default, skip people (~90% of memory), popdict, and _orig_pars (which is just a backup)
        if skip_attrs is None:
            skip_attrs = ['people']

        # Create the new object, and copy original dict, skipping the skipped attributes
        if in_place:
            shrunken = self
            for attr in skip_attrs:
                setattr(self, attr, None)
        else:
            shrunken = object.__new__(self.__class__)
            shrunken.__dict__ = {k: (v if k not in skip_attrs else None) for k, v in self.__dict__.items()}

        # Don't return if in place
        if in_place:
            return
        else:
            return shrunken

    def _get_ia(self, which, label=None, partial=False, as_list=False, as_inds=False, die=True, first=False):
        """ Helper method for get_interventions() and get_analyzers(); see get_interventions() docstring """

        # Handle inputs
        if which not in ['interventions', 'analyzers']: # pragma: no cover
            errormsg = f'This method is only defined for interventions and analyzers, not "{which}"'
            raise ValueError(errormsg)

        ia_ndict = self.analyzers if which == 'analyzers' else self.interventions # List of interventions or analyzers
        n_ia = len(ia_ndict)  # Number of interventions/analyzers

        position = 0 if first else -1 # Choose either the first or last element
        if label is None:  # Get all interventions if no label is supplied, e.g. sim.get_interventions()
            label = np.arange(n_ia)
        if isinstance(label, np.ndarray):  # Allow arrays to be provided
            label = label.tolist()
        labels = sc.promotetolist(label)

        # Calculate the matches
        matches = []
        match_inds = []

        for label in labels:
            if sc.isnumber(label):
                matches.append(ia_ndict[label])
                label = n_ia + label if label < 0 else label  # Convert to a positive number
                match_inds.append(label)
            elif sc.isstring(label) or isinstance(label, type):
                for ind, ia_key, ia_obj in ia_ndict.enumitems():
                    if sc.isstring(label) and ia_obj.label == label or (partial and (label in str(ia_obj.label))):
                        matches.append(ia_obj)
                        match_inds.append(ind)
                    elif isinstance(label, type) and isinstance(ia_obj, label):
                        matches.append(ia_obj)
                        match_inds.append(ind)
            else: # pragma: no cover
                errormsg = f'Could not interpret label type "{type(label)}": should be str, int, list, or {which} class'
                raise TypeError(errormsg)

        # Parse the output options
        if as_inds:
            output = match_inds
        elif as_list: # Used by get_interventions()
            output = matches
        else:
            if len(matches) == 0: # pragma: no cover
                if die:
                    errormsg = f'No {which} matching "{label}" were found'
                    raise ValueError(errormsg)
                else:
                    output = None
            else:
                output = matches[position] # Return either the first or last match (usually), used by get_intervention()

        return output

    def get_interventions(self, label=None, partial=False, as_inds=False):
        """
        Find the matching intervention(s) by label, index, or type. If None, return
        all interventions. If the label provided is "summary", then print a summary
        of the interventions (index, label, type).

        Args:
            label (str, int, Intervention, list): the label, index, or type of intervention to get; if a list, iterate over one of those types
            partial (bool): if true, return partial matches (e.g. 'beta' will match all beta interventions)
            as_inds (bool): if true, return matching indices instead of the actual interventions
        """
        return self._get_ia('interventions', label=label, partial=partial, as_inds=as_inds, as_list=True)


    def get_intervention(self, label=None, partial=False, first=False, die=True):
        """
        Find the matching intervention(s) by label, index, or type.
        If more than one intervention matches, return the last by default.
        If no label is provided, return the last intervention in the list.

        Args:
            label (str, int, Intervention, list): the label, index, or type of intervention to get; if a list, iterate over one of those types
            partial (bool): if true, return partial matches
            first (bool): if true, return first matching intervention (otherwise, return last)
            die (bool): whether to raise an exception if no intervention is found
        """
        return self._get_ia('interventions', label=label, partial=partial, first=first, die=die, as_inds=False, as_list=False)

    def save(self, filename=None, keep_people=None, skip_attrs=None, **kwargs):
        """
        Save to disk as a gzipped pickle.

        Args:
            filename (str or None): the name or path of the file to save to; if None, uses stored
            keep_people (bool or None): whether to keep the people
            skip_attrs (list): attributes to skip saving
            kwargs: passed to sc.makefilepath()

        Returns:
            filename (str): the validated absolute path to the saved file

        **Example**::

            sim.save() # Saves to a .sim file
        """

        # Set keep_people based on whether we're in the middle of a run
        if keep_people is None:
            if self.initialized and not self.results_ready:
                keep_people = True
            else:
                keep_people = False

        # Handle the filename
        if filename is None:
            filename = self.simfile
        filename = sc.makefilepath(filename=filename, **kwargs)
        self.filename = filename  # Store the actual saved filename

        # Handle the shrinkage and save
        if skip_attrs or not keep_people:
            obj = self.shrink(skip_attrs=skip_attrs, in_place=False)
        else:
            obj = self
        sc.save(filename=filename, obj=obj)

        return filename

    @staticmethod
    def load(filename, *args, **kwargs):
        """ Load from disk from a gzipped pickle.  """

        sim = sc.load(filename, *args, **kwargs)
        if not isinstance(sim, Sim):  # pragma: no cover
            errormsg = f'Cannot load object of {type(sim)} as a Sim object'
            raise TypeError(errormsg)
        return sim

    def export_pars(self, filename=None, indent=2, *args, **kwargs):
        '''
        Return parameters for JSON export -- see also to_json().

        This method is required so that interventions can specify
        their JSON-friendly representation.

        Args:
            filename (str): filename to save to; if None, do not save
            indent (int): indent (int): if writing to file, how many indents to use per nested level
            args (list): passed to savejson()
            kwargs (dict): passed to savejson()

        Returns:
            pardict (dict): a dictionary containing all the parameter values
        '''
        pardict = {}
        for key in self.pars.keys():
            if key == 'interventions':
                pardict[key] = [intervention.to_json() for intervention in self.pars[key]]
            elif key == 'start_day':
                pardict[key] = str(self.pars[key])
            else:
                pardict[key] = self.pars[key]
        if filename is not None:
            sc.savejson(filename=filename, obj=pardict, indent=indent, *args, **kwargs)
        return pardict

    def to_json(self, filename=None, keys=None, tostring=False, indent=2, verbose=False, *args, **kwargs):
        '''
        Export results and parameters as JSON.

        Args:
            filename (str): if None, return string; else, write to file
            keys (str or list): attributes to write to json (default: results, parameters, and summary)
            tostring (bool): if not writing to file, whether to write to string (alternative is sanitized dictionary)
            indent (int): if writing to file, how many indents to use per nested level
            verbose (bool): detail to print
            args (list): passed to savejson()
            kwargs (dict): passed to savejson()

        Returns:
            A unicode string containing a JSON representation of the results,
            or writes the JSON file to disk

        **Examples**::

            json = sim.to_json()
            sim.to_json('results.json')
            sim.to_json('summary.json', keys='summary')
        '''

        # Handle keys
        if keys is None:
            keys = ['results', 'pars', 'summary', 'short_summary']
        keys = sc.promotetolist(keys)

        # Convert to JSON-compatible format
        d = {}
        for key in keys:
            if key == 'results':
                if self.results_ready:
                    resdict = self.export_results(for_json=True)
                    d['results'] = resdict
                else:
                    d['results'] = 'Results not available (Sim has not yet been run)'
            elif key in ['pars', 'parameters']:
                pardict = self.export_pars()
                d['parameters'] = pardict
            elif key == 'summary':
                if self.results_ready:
                    d['summary'] = dict(sc.dcp(self.summary))
                else:
                    d['summary'] = 'Summary not available (Sim has not yet been run)'
            elif key == 'short_summary':
                if self.results_ready:
                    d['short_summary'] = dict(sc.dcp(self.short_summary))
                else:
                    d['short_summary'] = 'Full summary not available (Sim has not yet been run)'
            else: # pragma: no cover
                try:
                    d[key] = sc.sanitizejson(getattr(self, key))
                except Exception as E:
                    errormsg = f'Could not convert "{key}" to JSON: {str(E)}; continuing...'
                    print(errormsg)

        if filename is None:
            output = sc.jsonify(d, tostring=tostring, indent=indent, verbose=verbose, *args, **kwargs)
        else:
            output = sc.savejson(filename=filename, obj=d, indent=indent, *args, **kwargs)

        return output
    
    def plot(self):
        flat = sc.flattendict(self.results, sep=': ')
        fig, axs = sc.getrowscols(len(flat), make=True)
        for ax,(k,v) in zip(axs.flatten(), flat.items()):
            ax.plot(v)
            ax.set_title(k)
        return fig
            

class AlreadyRunError(RuntimeError):
    """
    This error is raised if a simulation is run in such a way that no timesteps
    will be taken. This error is a distinct type so that it can be safely caught
    and ignored if required, but it is anticipated that most of the time, calling
    :py:func:`Sim.run` and not taking any timesteps, would be an inadvertent error.
    """
    pass


def diff_sims(sim1, sim2, skip_key_diffs=False, skip=None, full=False, output=False, die=False):
    '''
    Compute the difference of the summaries of two simulations, and print any
    values which differ.

    Args:
        sim1 (sim/dict): either a simulation object or the sim.summary dictionary
        sim2 (sim/dict): ditto
        skip_key_diffs (bool): whether to skip keys that don't match between sims
        skip (list): a list of values to skip
        full (bool): whether to use the full summary (else, brief)
        output (bool): whether to return the output as a string (otherwise print)
        die (bool): whether to raise an exception if the sims don't match
        require_run (bool): require that the simulations have been run

    **Example**::

        s1 = hpv.Sim(rand_seed=1).run()
        s2 = hpv.Sim(rand_seed=2).run()
        hpv.diff_sims(s1, s2)
    '''

    if isinstance(sim1, Sim):
        sim1 = sim1.summarize()
    if isinstance(sim2, Sim):
        sim2 = sim2.summarize()
    for sim in [sim1, sim2]:
        if not isinstance(sim, dict): # pragma: no cover
            errormsg = f'Cannot compare object of type {type(sim)}, must be a sim or a sim.summary dict'
            raise TypeError(errormsg)

    # Compare keys
    keymatchmsg = ''
    sim1_keys = set(sim1.keys())
    sim2_keys = set(sim2.keys())
    if sim1_keys != sim2_keys and not skip_key_diffs: # pragma: no cover
        keymatchmsg = "Keys don't match!\n"
        missing = list(sim1_keys - sim2_keys)
        extra   = list(sim2_keys - sim1_keys)
        if missing:
            keymatchmsg += f'  Missing sim1 keys: {missing}\ns'
        if extra:
            keymatchmsg += f'  Extra sim2 keys: {extra}\n'

    # Compare values
    valmatchmsg = ''
    mismatches = {}
    skip = sc.tolist(skip)
    for key in sim2.keys(): # To ensure order
        if key in sim1_keys and key not in skip: # If a key is missing, don't count it as a mismatch
            sim1_val = sim1[key] if key in sim1 else 'not present'
            sim2_val = sim2[key] if key in sim2 else 'not present'
            if not np.isclose(sim1_val, sim2_val, equal_nan=True):
                mismatches[key] = {'sim1': sim1_val, 'sim2': sim2_val}

    if len(mismatches):
        valmatchmsg = '\nThe following values differ between the two simulations:\n'
        df = sc.dataframe.from_dict(mismatches).transpose()
        diff   = []
        ratio  = []
        change = []
        small_change = 1e-3 # Define a small change, e.g. a rounding error
        for mdict in mismatches.values():
            old = mdict['sim1']
            new = mdict['sim2']
            numeric = sc.isnumber(sim1_val) and sc.isnumber(sim2_val)
            if numeric and old>0:
                this_diff  = new - old
                this_ratio = new/old
                abs_ratio  = max(this_ratio, 1.0/this_ratio)

                # Set the character to use
                if abs_ratio<small_change:
                    change_char = '≈'
                elif new > old:
                    change_char = '↑'
                elif new < old:
                    change_char = '↓'
                else:
                    errormsg = f'Could not determine relationship between sim1={old} and sim2={new}'
                    raise ValueError(errormsg)

                # Set how many repeats it should have
                repeats = 1
                if abs_ratio >= 1.1:
                    repeats = 2
                if abs_ratio >= 2:
                    repeats = 3
                if abs_ratio >= 10:
                    repeats = 4

                this_change = change_char*repeats
            else: # pragma: no cover
                this_diff   = np.nan
                this_ratio  = np.nan
                this_change = 'N/A'

            diff.append(this_diff)
            ratio.append(this_ratio)
            change.append(this_change)

        df['diff'] = diff
        df['ratio'] = ratio
        for col in ['sim1', 'sim2', 'diff', 'ratio']:
            df[col] = df[col].round(decimals=3)
        df['change'] = change
        valmatchmsg += str(df)

    # Raise an error if mismatches were found
    mismatchmsg = keymatchmsg + valmatchmsg
    if mismatchmsg: # pragma: no cover
        if die:
            raise ValueError(mismatchmsg)
        elif output:
            return mismatchmsg
        else:
            print(mismatchmsg)
    else:
        if not output:
            print('Sims match')
    return<|MERGE_RESOLUTION|>--- conflicted
+++ resolved
@@ -310,21 +310,12 @@
             for rng in intervention.rngs:
                 rng.initialize(self.rng_container, self.people.slot)
 
-<<<<<<< HEAD
-            # Add the intervention parameters and results into the Sim's dicts
-            self.pars[intervention.name] = intervention.pars
-            self.results[intervention.name] = intervention.results
-
-            # Add intervention states to the People's dicts
-            self.people.add_module(intervention)
-=======
             # If there's a product module present, initialize and add it
             if hasattr(intervention, 'product') and isinstance(intervention.product, ss.Product):
                 intervention.product.initialize(self)
                 self.people.add_module(intervention.product)
                 for rng in intervention.product.rngs:
                     rng.initialize(self.rng_container, self.people.slot)
->>>>>>> 41721bb4
 
         return
 
