"""
Define interventions (and analyzers)
"""

import starsim as ss
import sciris as sc
import numpy as np

__all__ = ['Analyzer', 'Intervention']

<<<<<<< HEAD
class Analyzer(ss.Module):

    def __call__(self, *args, **kwargs):
        return self.apply(*args, **kwargs)

    def update_results(self, sim):
        raise NotImplementedError


class Intervention(ss.Module):
=======

class Intervention(ss.Module):

    def __init__(self, eligibility=None, *args, **kwargs):
        super().__init__(*args, **kwargs)
        self.eligibility = eligibility
        return
>>>>>>> 2387a874

    def __call__(self, *args, **kwargs):
        return self.apply(*args, **kwargs)

    def _parse_product(self, product):
        """
        Parse the product input
        """
        if isinstance(product, ss.Product):  # No need to do anything
            self.product = product
        elif isinstance(product, str):
            self.product = self._parse_product_str(product)
        else:
            errormsg = f'Cannot understand {product} - please provide it as a Product.'
            raise ValueError(errormsg)
        return

    def _parse_product_str(self, product):
        raise NotImplementedError

    def check_eligibility(self, sim):
        """
        Return an array of indices of agents eligible for screening at time t
        """
        if self.eligibility is not None:
            is_eligible = self.eligibility(sim)
        else:
            is_eligible = sim.people.alive  # Probably not required
        return is_eligible

    def apply(self, sim, *args, **kwargs):
        raise NotImplementedError

    def finalize(self, sim):
        super().finalize(sim)


# %% Template classes for routine and campaign delivery
__all__ += ['RoutineDelivery', 'CampaignDelivery']


class RoutineDelivery(Intervention):
    """
    Base class for any intervention that uses routine delivery; handles interpolation of input years.
    """

    def __init__(self, years=None, start_year=None, end_year=None, prob=None, annual_prob=True, *args, **kwargs):
        super().__init__(*args, **kwargs)
        self.years = years
        self.start_year = start_year
        self.end_year = end_year
        self.prob = sc.promotetoarray(prob)
        self.annual_prob = annual_prob  # Determines whether the probability is annual or per timestep
        self.coverage_dist = ss.bernoulli(p=0)  # Placeholder - initialize delivery
        return

    def initialize(self, sim):

        # Validate inputs
        if (self.years is not None) and (self.start_year is not None or self.end_year is not None):
            errormsg = 'Provide either a list of years or a start year, not both.'
            raise ValueError(errormsg)

        # If start_year and end_year are not provided, figure them out from the provided years or the sim
        if self.years is None:
            if self.start_year is None: self.start_year = sim.pars['start']
            if self.end_year is None:   self.end_year = sim.pars['end']
        else:
            self.start_year = self.years[0]
            self.end_year = self.years[-1]

        # More validation
        if (self.start_year not in sim.yearvec) or (self.end_year not in sim.yearvec):
            errormsg = 'Years must be within simulation start and end dates.'
            raise ValueError(errormsg)

        # Adjustment to get the right end point
        adj_factor = int(1 / sim.dt) - 1 if sim.dt < 1 else 1

        # Determine the timepoints at which the intervention will be applied
        self.start_point = sc.findinds(sim.yearvec, self.start_year)[0]
        self.end_point = sc.findinds(sim.yearvec, self.end_year)[0] + adj_factor
        self.years = sc.inclusiverange(self.start_year, self.end_year)
        self.timepoints = sc.inclusiverange(self.start_point, self.end_point)
        self.yearvec = np.arange(self.start_year, self.end_year + adj_factor, sim.dt)

        # Get the probability input into a format compatible with timepoints
        if len(self.years) != len(self.prob):
            if len(self.prob) == 1:
                self.prob = np.array([self.prob[0]] * len(self.timepoints))
            else:
                errormsg = f'Length of years incompatible with length of probabilities: {len(self.years)} vs {len(self.prob)}'
                raise ValueError(errormsg)
        else:
            self.prob = sc.smoothinterp(self.yearvec, self.years, self.prob, smoothness=0)

        # Lastly, adjust the probability by the sim's timestep, if it's an annual probability
        if self.annual_prob: self.prob = 1 - (1 - self.prob) ** sim.dt

        return


class CampaignDelivery(Intervention):
    """
    Base class for any intervention that uses campaign delivery; handles interpolation of input years.
    """

    def __init__(self, years, interpolate=None, prob=None, annual_prob=True, *args, **kwargs):
        super().__init__(*args, **kwargs)
        self.years = sc.promotetoarray(years)
        self.interpolate = True if interpolate is None else interpolate
        self.prob = sc.promotetoarray(prob)
        self.annual_prob = annual_prob
        return

    def initialize(self, sim):
        # Decide whether to apply the intervention at every timepoint throughout the year, or just once.
        if self.interpolate:
            self.timepoints = ss.true(np.isin(np.floor(sim.yearvec), np.floor(self.years)))
        else:
            self.timepoints = ss.true(np.isin(sim.yearvec, self.years))

        # Get the probability input into a format compatible with timepoints
        if len(self.prob) == len(self.years) and self.interpolate:
            self.prob = sc.smoothinterp(np.arange(len(self.timepoints)), np.arange(len(self.years)), self.prob,
                                        smoothness=0)
        elif len(self.prob) == 1:
            self.prob = np.array([self.prob[0]] * len(self.timepoints))
        else:
            errormsg = f'Length of years incompatible with length of probabilities: {len(self.years)} vs {len(self.prob)}'
            raise ValueError(errormsg)

        # Lastly, adjust the annual probability by the sim's timestep, if it's an annual probability
        if self.annual_prob: self.prob = 1 - (1 - self.prob) ** sim.dt

        return


# %% Screening and triage
__all__ += ['BaseTest', 'BaseScreening', 'routine_screening', 'campaign_screening', 'BaseTriage', 'routine_triage',
            'campaign_triage']


class BaseTest(Intervention):
    """
    Base class for screening and triage.

    Args:
         product        (Product)       : the diagnostic to use
         prob           (float/arr)     : annual probability of eligible people receiving the diagnostic
         eligibility    (inds/callable) : indices OR callable that returns inds
         kwargs         (dict)          : passed to Intervention()
    """

    def __init__(self, product=None, prob=None, eligibility=None, **kwargs):
        super().__init__(**kwargs)
        self.prob = sc.promotetoarray(prob)
        self.eligibility = eligibility
        self._parse_product(product)
        self.screened = ss.State('screened', bool, False)
        self.screens = ss.State('screens', int, 0)
        self.ti_screened = ss.State('ti_screened', int, ss.INT_NAN)
        return

    def initialize(self, sim):
        Intervention.initialize(self, sim)
        self.outcomes = {k: np.array([], dtype=int) for k in self.product.hierarchy}
        return

    def deliver(self, sim):
        """
        Deliver the diagnostics by finding who's eligible, finding who accepts, and applying the product.
        """
        ti = sc.findinds(self.timepoints, sim.ti)[0]
        prob = self.prob[ti]  # Get the proportion of people who will be tested this timestep
        is_eligible = self.check_eligibility(sim)  # Check eligibility
        self.coverage_dist.kwds['p'] = prob
        accept_uids = self.coverage_dist.filter(ss.true(is_eligible))
        if len(accept_uids):
            self.outcomes = self.product.administer(sim, accept_uids)  # Actually administer the diagnostic
        return accept_uids

    def check_eligibility(self, sim):
        raise NotImplementedError


class BaseScreening(BaseTest):
    """
    Base class for screening.
    Args:
        kwargs (dict): passed to BaseTest
    """
    def check_eligibility(self, sim):
        """
        Check eligibility
        """
        raise NotImplementedError

    def apply(self, sim, module=None):
        """
        Perform screening by finding who's eligible, finding who accepts, and applying the product.
        """
        accept_uids = np.array([])
        if sim.ti in self.timepoints:
            accept_uids = self.deliver(sim)
            self.screened[accept_uids] = True
            self.screens[accept_uids] += 1
            self.ti_screened[accept_uids] = sim.ti
            self.results['n_screened'][sim.ti] = len(accept_uids)
            self.results['n_dx'][sim.ti] = len(self.outcomes['positive'])

        return accept_uids


class BaseTriage(BaseTest):
    """
    Base class for triage.
    Args:
        kwargs (dict): passed to BaseTest
    """
    def check_eligibility(self, sim):
        return sc.promotetoarray(self.eligibility(sim))

    def apply(self, sim):
        self.outcomes = {k: np.array([], dtype=int) for k in self.product.hierarchy}
        accept_inds = np.array([])
        if sim.t in self.timepoints: accept_inds = self.deliver(sim)
        return accept_inds


class routine_screening(BaseScreening, RoutineDelivery):
    """
    Routine screening - an instance of base screening combined with routine delivery.
    See base classes for a description of input arguments.

    **Examples**::
        screen1 = ss.routine_screening(product=my_prod, prob=0.02) # Screen 2% of the eligible population every year
        screen2 = ss.routine_screening(product=my_prod, prob=0.02, start_year=2020) # Screen 2% every year starting in 2020
        screen3 = ss.routine_screening(product=my_prod, prob=np.linspace(0.005,0.025,5), years=np.arange(2020,2025)) # Scale up screening over 5 years starting in 2020
    """

    def __init__(self, product=None, prob=None, eligibility=None,
                 years=None, start_year=None, end_year=None, **kwargs):
        BaseScreening.__init__(self, product=product, eligibility=eligibility, **kwargs)
        RoutineDelivery.__init__(self, prob=prob, start_year=start_year, end_year=end_year, years=years)

    def initialize(self, sim):
        RoutineDelivery.initialize(self, sim)  # Initialize this first, as it ensures that prob is interpolated properly
        BaseScreening.initialize(self, sim)  # Initialize this next


class campaign_screening(BaseScreening, CampaignDelivery):
    """
    Campaign screening - an instance of base screening combined with campaign delivery.
    See base classes for a description of input arguments.

    **Examples**::

        screen1 = ss.campaign_screening(product=my_prod, prob=0.2, years=2030) # Screen 20% of the eligible population in 2020
        screen2 = ss.campaign_screening(product=my_prod, prob=0.02, years=[2025,2030]) # Screen 20% of the eligible population in 2025 and again in 2030
    """

    def __init__(self, product=None, sex=None, eligibility=None,
                 prob=None, years=None, interpolate=None, **kwargs):
        BaseScreening.__init__(self, product=product, sex=sex, eligibility=eligibility, **kwargs)
        CampaignDelivery.__init__(self, prob=prob, years=years, interpolate=interpolate)

    def initialize(self, sim):
        CampaignDelivery.initialize(self, sim)
        BaseScreening.initialize(self, sim)  # Initialize this next


class routine_triage(BaseTriage, RoutineDelivery):
    """
    Routine triage - an instance of base triage combined with routine delivery.
    See base classes for a description of input arguments.

    **Example**:
        # Example: Triage positive screens into confirmatory testing
        screened_pos = lambda sim: sim.get_intervention('screening').outcomes['positive']
        triage = ss.routine_triage(product=my_triage, eligibility=screen_pos, prob=0.9, start_year=2030)
    """

    def __init__(self, product=None, prob=None, eligibility=None,
                 years=None, start_year=None, end_year=None, annual_prob=None, **kwargs):
        BaseTriage.__init__(self, product=product, eligibility=eligibility, **kwargs)
        RoutineDelivery.__init__(self, prob=prob, start_year=start_year, end_year=end_year, years=years,
                                 annual_prob=annual_prob)

    def initialize(self, sim):
        RoutineDelivery.initialize(self, sim)  # Initialize this first, as it ensures that prob is interpolated properly
        BaseTriage.initialize(self, sim)  # Initialize this next


class campaign_triage(BaseTriage, CampaignDelivery):
    """
    Campaign triage - an instance of base triage combined with campaign delivery.
    See base classes for a description of input arguments.

    **Examples**:
        # Example: In 2030, triage all positive screens into confirmatory testing
        screened_pos = lambda sim: sim.get_intervention('screening').outcomes['positive']
        triage1 = hpv.campaign_triage(product=my_triage, eligibility=screen_pos, prob=0.9, years=2030)
    """

    def __init__(self, product=None, sex=None, eligibility=None,
                 prob=None, years=None, interpolate=None, annual_prob=None, **kwargs):
        BaseTriage.__init__(self, product=product, sex=sex, eligibility=eligibility, **kwargs)
        CampaignDelivery.__init__(self, prob=prob, years=years, interpolate=interpolate, annual_prob=annual_prob)

    def initialize(self, sim):
        CampaignDelivery.initialize(self, sim)
        BaseTriage.initialize(self, sim)


#%% Treatment interventions
__all__ += ['BaseTreatment', 'treat_num']


class BaseTreatment(Intervention):
    """
    Base treatment class.

    Args:
         product        (str/Product)   : the treatment product to use
         prob           (float/arr)     : probability of treatment aong those eligible
         eligibility    (inds/callable) : indices OR callable that returns inds
         kwargs         (dict)          : passed to Intervention()
    """
    def __init__(self, product=None, prob=None, eligibility=None, **kwargs):
        super().__init__(**kwargs)
        self.prob = sc.promotetoarray(prob)
        self.eligibility = eligibility
        self._parse_product(product)
        self.coverage_dist = ss.bernoulli(p=0)  # Placeholder

    def initialize(self, sim):
        Intervention.initialize(self, sim)
        self.outcomes = {k: np.array([], dtype=int) for k in ['unsuccessful', 'successful']} # Store outcomes on each timestep

    def get_accept_inds(self, sim):
        """
        Get indices of people who will acccept treatment; these people are then added to a queue or scheduled for receiving treatment
        """
        accept_uids = np.array([], dtype=int)
        eligible_uids = self.check_eligibility(sim)  # Apply eligiblity
        if len(eligible_uids):
            self.coverage_dist.kwds['p'] = self.prob[0]
            accept_uids = self.coverage_dist.filter(eligible_uids)
        return accept_uids

    def get_candidates(self, sim):
        """
        Get candidates for treatment on this timestep. Implemented by derived classes.
        """
        raise NotImplementedError

    def apply(self, sim):
        """
        Perform treatment by getting candidates, checking their eligibility, and then treating them.
        """
        # Get indices of who will get treated
        treat_candidates = self.get_candidates(sim)  # NB, this needs to be implemented by derived classes
        still_eligible = self.check_eligibility(sim)
        treat_uids = np.intersect1d(treat_candidates, still_eligible)
        if len(treat_uids):
            self.outcomes = self.product.administer(sim, treat_uids)
        return treat_uids


class treat_num(BaseTreatment):
    """
    Treat a fixed number of people each timestep.

    Args:
         max_capacity (int): maximum number who can be treated each timestep
    """
    def __init__(self, max_capacity=None, **kwargs):
        super().__init__(**kwargs)
        self.queue = []
        self.max_capacity = max_capacity
        return

    def add_to_queue(self, sim):
        """
        Add people who are willing to accept treatment to the queue
        """
        accept_inds = self.get_accept_inds(sim)
        if len(accept_inds): self.queue += accept_inds.tolist()

    def get_candidates(self, sim):
        """
        Get the indices of people who are candidates for treatment
        """
        treat_candidates = np.array([], dtype=int)
        if len(self.queue):
            if self.max_capacity is None or (self.max_capacity > len(self.queue)):
                treat_candidates = self.queue[:]
            else:
                treat_candidates = self.queue[:self.max_capacity]
        return sc.promotetoarray(treat_candidates)

    def apply(self, sim):
        """
        Apply treatment. On each timestep, this method will add eligible people who are willing to accept treatment to a
        queue, and then will treat as many people in the queue as there is capacity for.
        """
        self.add_to_queue(sim)
        treat_inds = BaseTreatment.apply(self, sim) # Apply method from BaseTreatment class
        self.queue = [e for e in self.queue if e not in treat_inds] # Recreate the queue, removing people who were treated
        return treat_inds



#%% Vaccination


__all__ += ['BaseVaccination', 'routine_vx', 'campaign_vx']


class BaseVaccination(Intervention):
    """
    Base vaccination class for determining who will receive a vaccine.

    Args:
         product        (str/Product)   : the vaccine to use
         prob           (float/arr)     : annual probability of eligible population getting vaccinated
         eligibility    (inds/callable) : indices OR callable that returns inds
         label          (str)           : the name of vaccination strategy
         kwargs         (dict)          : passed to Intervention()
    """
    def __init__(self, product=None, prob=None, label=None, **kwargs):
        Intervention.__init__(self, **kwargs)
        self.prob = sc.promotetoarray(prob)
        self.label = label
        self._parse_product(product)
        self.vaccinated = ss.State('vaccinated', bool, False)
        self.n_doses = ss.State('doses', int, 0)
        self.ti_vaccinated = ss.State('ti_vaccinated', int, ss.INT_NAN)

    def apply(self, sim):
        """
        Deliver the diagnostics by finding who's eligible, finding who accepts, and applying the product.
        """
        ti = sc.findinds(self.timepoints, sim.ti)[0]
        prob = self.prob[ti]  # Get the proportion of people who will be tested this timestep
        is_eligible = self.check_eligibility(sim)  # Check eligibility
        self.coverage_dist.kwds['p'] = prob
        accept_uids = self.coverage_dist.filter(ss.true(is_eligible))

        if len(accept_uids):
            self.product.administer(sim.people, accept_uids)

            # Update people's state and dates
            self.vaccinated[accept_uids] = True
            self.ti_vaccinated[accept_uids] = sim.ti
            self.n_doses[accept_uids] += 1

        return accept_uids


class routine_vx(BaseVaccination, RoutineDelivery):
    """
    Routine vaccination - an instance of base vaccination combined with routine delivery.
    See base classes for a description of input arguments.
    """

    def __init__(self, product=None, prob=None, eligibility=None,
                 start_year=None, end_year=None, years=None, **kwargs):

        BaseVaccination.__init__(self, product=product, eligibility=eligibility, **kwargs)
        RoutineDelivery.__init__(self, prob=prob, start_year=start_year, end_year=end_year, years=years)

    def initialize(self, sim):
        RoutineDelivery.initialize(self, sim)  # Initialize this first, as it ensures that prob is interpolated properly
        BaseVaccination.initialize(self, sim)  # Initialize this next


class campaign_vx(BaseVaccination, CampaignDelivery):
    """
    Campaign vaccination - an instance of base vaccination combined with campaign delivery.
    See base classes for a description of input arguments.
    """

    def __init__(self, product=None, prob=None, eligibility=None,
                 years=None, interpolate=True, **kwargs):

        BaseVaccination.__init__(self, product=product, eligibility=eligibility, **kwargs)
        CampaignDelivery.__init__(self, prob=prob, years=years, interpolate=interpolate)

    def initialize(self, sim):
        CampaignDelivery.initialize(self, sim) # Initialize this first, as it ensures that prob is interpolated properly
        BaseVaccination.initialize(self, sim) # Initialize this next


<|MERGE_RESOLUTION|>--- conflicted
+++ resolved
@@ -1,525 +1,519 @@
-"""
-Define interventions (and analyzers)
-"""
-
-import starsim as ss
-import sciris as sc
-import numpy as np
-
-__all__ = ['Analyzer', 'Intervention']
-
-<<<<<<< HEAD
-class Analyzer(ss.Module):
-
-    def __call__(self, *args, **kwargs):
-        return self.apply(*args, **kwargs)
-
-    def update_results(self, sim):
-        raise NotImplementedError
-
-
-class Intervention(ss.Module):
-=======
-
-class Intervention(ss.Module):
-
-    def __init__(self, eligibility=None, *args, **kwargs):
-        super().__init__(*args, **kwargs)
-        self.eligibility = eligibility
-        return
->>>>>>> 2387a874
-
-    def __call__(self, *args, **kwargs):
-        return self.apply(*args, **kwargs)
-
-    def _parse_product(self, product):
-        """
-        Parse the product input
-        """
-        if isinstance(product, ss.Product):  # No need to do anything
-            self.product = product
-        elif isinstance(product, str):
-            self.product = self._parse_product_str(product)
-        else:
-            errormsg = f'Cannot understand {product} - please provide it as a Product.'
-            raise ValueError(errormsg)
-        return
-
-    def _parse_product_str(self, product):
-        raise NotImplementedError
-
-    def check_eligibility(self, sim):
-        """
-        Return an array of indices of agents eligible for screening at time t
-        """
-        if self.eligibility is not None:
-            is_eligible = self.eligibility(sim)
-        else:
-            is_eligible = sim.people.alive  # Probably not required
-        return is_eligible
-
-    def apply(self, sim, *args, **kwargs):
-        raise NotImplementedError
-
-    def finalize(self, sim):
-        super().finalize(sim)
-
-
-# %% Template classes for routine and campaign delivery
-__all__ += ['RoutineDelivery', 'CampaignDelivery']
-
-
-class RoutineDelivery(Intervention):
-    """
-    Base class for any intervention that uses routine delivery; handles interpolation of input years.
-    """
-
-    def __init__(self, years=None, start_year=None, end_year=None, prob=None, annual_prob=True, *args, **kwargs):
-        super().__init__(*args, **kwargs)
-        self.years = years
-        self.start_year = start_year
-        self.end_year = end_year
-        self.prob = sc.promotetoarray(prob)
-        self.annual_prob = annual_prob  # Determines whether the probability is annual or per timestep
-        self.coverage_dist = ss.bernoulli(p=0)  # Placeholder - initialize delivery
-        return
-
-    def initialize(self, sim):
-
-        # Validate inputs
-        if (self.years is not None) and (self.start_year is not None or self.end_year is not None):
-            errormsg = 'Provide either a list of years or a start year, not both.'
-            raise ValueError(errormsg)
-
-        # If start_year and end_year are not provided, figure them out from the provided years or the sim
-        if self.years is None:
-            if self.start_year is None: self.start_year = sim.pars['start']
-            if self.end_year is None:   self.end_year = sim.pars['end']
-        else:
-            self.start_year = self.years[0]
-            self.end_year = self.years[-1]
-
-        # More validation
-        if (self.start_year not in sim.yearvec) or (self.end_year not in sim.yearvec):
-            errormsg = 'Years must be within simulation start and end dates.'
-            raise ValueError(errormsg)
-
-        # Adjustment to get the right end point
-        adj_factor = int(1 / sim.dt) - 1 if sim.dt < 1 else 1
-
-        # Determine the timepoints at which the intervention will be applied
-        self.start_point = sc.findinds(sim.yearvec, self.start_year)[0]
-        self.end_point = sc.findinds(sim.yearvec, self.end_year)[0] + adj_factor
-        self.years = sc.inclusiverange(self.start_year, self.end_year)
-        self.timepoints = sc.inclusiverange(self.start_point, self.end_point)
-        self.yearvec = np.arange(self.start_year, self.end_year + adj_factor, sim.dt)
-
-        # Get the probability input into a format compatible with timepoints
-        if len(self.years) != len(self.prob):
-            if len(self.prob) == 1:
-                self.prob = np.array([self.prob[0]] * len(self.timepoints))
-            else:
-                errormsg = f'Length of years incompatible with length of probabilities: {len(self.years)} vs {len(self.prob)}'
-                raise ValueError(errormsg)
-        else:
-            self.prob = sc.smoothinterp(self.yearvec, self.years, self.prob, smoothness=0)
-
-        # Lastly, adjust the probability by the sim's timestep, if it's an annual probability
-        if self.annual_prob: self.prob = 1 - (1 - self.prob) ** sim.dt
-
-        return
-
-
-class CampaignDelivery(Intervention):
-    """
-    Base class for any intervention that uses campaign delivery; handles interpolation of input years.
-    """
-
-    def __init__(self, years, interpolate=None, prob=None, annual_prob=True, *args, **kwargs):
-        super().__init__(*args, **kwargs)
-        self.years = sc.promotetoarray(years)
-        self.interpolate = True if interpolate is None else interpolate
-        self.prob = sc.promotetoarray(prob)
-        self.annual_prob = annual_prob
-        return
-
-    def initialize(self, sim):
-        # Decide whether to apply the intervention at every timepoint throughout the year, or just once.
-        if self.interpolate:
-            self.timepoints = ss.true(np.isin(np.floor(sim.yearvec), np.floor(self.years)))
-        else:
-            self.timepoints = ss.true(np.isin(sim.yearvec, self.years))
-
-        # Get the probability input into a format compatible with timepoints
-        if len(self.prob) == len(self.years) and self.interpolate:
-            self.prob = sc.smoothinterp(np.arange(len(self.timepoints)), np.arange(len(self.years)), self.prob,
-                                        smoothness=0)
-        elif len(self.prob) == 1:
-            self.prob = np.array([self.prob[0]] * len(self.timepoints))
-        else:
-            errormsg = f'Length of years incompatible with length of probabilities: {len(self.years)} vs {len(self.prob)}'
-            raise ValueError(errormsg)
-
-        # Lastly, adjust the annual probability by the sim's timestep, if it's an annual probability
-        if self.annual_prob: self.prob = 1 - (1 - self.prob) ** sim.dt
-
-        return
-
-
-# %% Screening and triage
-__all__ += ['BaseTest', 'BaseScreening', 'routine_screening', 'campaign_screening', 'BaseTriage', 'routine_triage',
-            'campaign_triage']
-
-
-class BaseTest(Intervention):
-    """
-    Base class for screening and triage.
-
-    Args:
-         product        (Product)       : the diagnostic to use
-         prob           (float/arr)     : annual probability of eligible people receiving the diagnostic
-         eligibility    (inds/callable) : indices OR callable that returns inds
-         kwargs         (dict)          : passed to Intervention()
-    """
-
-    def __init__(self, product=None, prob=None, eligibility=None, **kwargs):
-        super().__init__(**kwargs)
-        self.prob = sc.promotetoarray(prob)
-        self.eligibility = eligibility
-        self._parse_product(product)
-        self.screened = ss.State('screened', bool, False)
-        self.screens = ss.State('screens', int, 0)
-        self.ti_screened = ss.State('ti_screened', int, ss.INT_NAN)
-        return
-
-    def initialize(self, sim):
-        Intervention.initialize(self, sim)
-        self.outcomes = {k: np.array([], dtype=int) for k in self.product.hierarchy}
-        return
-
-    def deliver(self, sim):
-        """
-        Deliver the diagnostics by finding who's eligible, finding who accepts, and applying the product.
-        """
-        ti = sc.findinds(self.timepoints, sim.ti)[0]
-        prob = self.prob[ti]  # Get the proportion of people who will be tested this timestep
-        is_eligible = self.check_eligibility(sim)  # Check eligibility
-        self.coverage_dist.kwds['p'] = prob
-        accept_uids = self.coverage_dist.filter(ss.true(is_eligible))
-        if len(accept_uids):
-            self.outcomes = self.product.administer(sim, accept_uids)  # Actually administer the diagnostic
-        return accept_uids
-
-    def check_eligibility(self, sim):
-        raise NotImplementedError
-
-
-class BaseScreening(BaseTest):
-    """
-    Base class for screening.
-    Args:
-        kwargs (dict): passed to BaseTest
-    """
-    def check_eligibility(self, sim):
-        """
-        Check eligibility
-        """
-        raise NotImplementedError
-
-    def apply(self, sim, module=None):
-        """
-        Perform screening by finding who's eligible, finding who accepts, and applying the product.
-        """
-        accept_uids = np.array([])
-        if sim.ti in self.timepoints:
-            accept_uids = self.deliver(sim)
-            self.screened[accept_uids] = True
-            self.screens[accept_uids] += 1
-            self.ti_screened[accept_uids] = sim.ti
-            self.results['n_screened'][sim.ti] = len(accept_uids)
-            self.results['n_dx'][sim.ti] = len(self.outcomes['positive'])
-
-        return accept_uids
-
-
-class BaseTriage(BaseTest):
-    """
-    Base class for triage.
-    Args:
-        kwargs (dict): passed to BaseTest
-    """
-    def check_eligibility(self, sim):
-        return sc.promotetoarray(self.eligibility(sim))
-
-    def apply(self, sim):
-        self.outcomes = {k: np.array([], dtype=int) for k in self.product.hierarchy}
-        accept_inds = np.array([])
-        if sim.t in self.timepoints: accept_inds = self.deliver(sim)
-        return accept_inds
-
-
-class routine_screening(BaseScreening, RoutineDelivery):
-    """
-    Routine screening - an instance of base screening combined with routine delivery.
-    See base classes for a description of input arguments.
-
-    **Examples**::
-        screen1 = ss.routine_screening(product=my_prod, prob=0.02) # Screen 2% of the eligible population every year
-        screen2 = ss.routine_screening(product=my_prod, prob=0.02, start_year=2020) # Screen 2% every year starting in 2020
-        screen3 = ss.routine_screening(product=my_prod, prob=np.linspace(0.005,0.025,5), years=np.arange(2020,2025)) # Scale up screening over 5 years starting in 2020
-    """
-
-    def __init__(self, product=None, prob=None, eligibility=None,
-                 years=None, start_year=None, end_year=None, **kwargs):
-        BaseScreening.__init__(self, product=product, eligibility=eligibility, **kwargs)
-        RoutineDelivery.__init__(self, prob=prob, start_year=start_year, end_year=end_year, years=years)
-
-    def initialize(self, sim):
-        RoutineDelivery.initialize(self, sim)  # Initialize this first, as it ensures that prob is interpolated properly
-        BaseScreening.initialize(self, sim)  # Initialize this next
-
-
-class campaign_screening(BaseScreening, CampaignDelivery):
-    """
-    Campaign screening - an instance of base screening combined with campaign delivery.
-    See base classes for a description of input arguments.
-
-    **Examples**::
-
-        screen1 = ss.campaign_screening(product=my_prod, prob=0.2, years=2030) # Screen 20% of the eligible population in 2020
-        screen2 = ss.campaign_screening(product=my_prod, prob=0.02, years=[2025,2030]) # Screen 20% of the eligible population in 2025 and again in 2030
-    """
-
-    def __init__(self, product=None, sex=None, eligibility=None,
-                 prob=None, years=None, interpolate=None, **kwargs):
-        BaseScreening.__init__(self, product=product, sex=sex, eligibility=eligibility, **kwargs)
-        CampaignDelivery.__init__(self, prob=prob, years=years, interpolate=interpolate)
-
-    def initialize(self, sim):
-        CampaignDelivery.initialize(self, sim)
-        BaseScreening.initialize(self, sim)  # Initialize this next
-
-
-class routine_triage(BaseTriage, RoutineDelivery):
-    """
-    Routine triage - an instance of base triage combined with routine delivery.
-    See base classes for a description of input arguments.
-
-    **Example**:
-        # Example: Triage positive screens into confirmatory testing
-        screened_pos = lambda sim: sim.get_intervention('screening').outcomes['positive']
-        triage = ss.routine_triage(product=my_triage, eligibility=screen_pos, prob=0.9, start_year=2030)
-    """
-
-    def __init__(self, product=None, prob=None, eligibility=None,
-                 years=None, start_year=None, end_year=None, annual_prob=None, **kwargs):
-        BaseTriage.__init__(self, product=product, eligibility=eligibility, **kwargs)
-        RoutineDelivery.__init__(self, prob=prob, start_year=start_year, end_year=end_year, years=years,
-                                 annual_prob=annual_prob)
-
-    def initialize(self, sim):
-        RoutineDelivery.initialize(self, sim)  # Initialize this first, as it ensures that prob is interpolated properly
-        BaseTriage.initialize(self, sim)  # Initialize this next
-
-
-class campaign_triage(BaseTriage, CampaignDelivery):
-    """
-    Campaign triage - an instance of base triage combined with campaign delivery.
-    See base classes for a description of input arguments.
-
-    **Examples**:
-        # Example: In 2030, triage all positive screens into confirmatory testing
-        screened_pos = lambda sim: sim.get_intervention('screening').outcomes['positive']
-        triage1 = hpv.campaign_triage(product=my_triage, eligibility=screen_pos, prob=0.9, years=2030)
-    """
-
-    def __init__(self, product=None, sex=None, eligibility=None,
-                 prob=None, years=None, interpolate=None, annual_prob=None, **kwargs):
-        BaseTriage.__init__(self, product=product, sex=sex, eligibility=eligibility, **kwargs)
-        CampaignDelivery.__init__(self, prob=prob, years=years, interpolate=interpolate, annual_prob=annual_prob)
-
-    def initialize(self, sim):
-        CampaignDelivery.initialize(self, sim)
-        BaseTriage.initialize(self, sim)
-
-
-#%% Treatment interventions
-__all__ += ['BaseTreatment', 'treat_num']
-
-
-class BaseTreatment(Intervention):
-    """
-    Base treatment class.
-
-    Args:
-         product        (str/Product)   : the treatment product to use
-         prob           (float/arr)     : probability of treatment aong those eligible
-         eligibility    (inds/callable) : indices OR callable that returns inds
-         kwargs         (dict)          : passed to Intervention()
-    """
-    def __init__(self, product=None, prob=None, eligibility=None, **kwargs):
-        super().__init__(**kwargs)
-        self.prob = sc.promotetoarray(prob)
-        self.eligibility = eligibility
-        self._parse_product(product)
-        self.coverage_dist = ss.bernoulli(p=0)  # Placeholder
-
-    def initialize(self, sim):
-        Intervention.initialize(self, sim)
-        self.outcomes = {k: np.array([], dtype=int) for k in ['unsuccessful', 'successful']} # Store outcomes on each timestep
-
-    def get_accept_inds(self, sim):
-        """
-        Get indices of people who will acccept treatment; these people are then added to a queue or scheduled for receiving treatment
-        """
-        accept_uids = np.array([], dtype=int)
-        eligible_uids = self.check_eligibility(sim)  # Apply eligiblity
-        if len(eligible_uids):
-            self.coverage_dist.kwds['p'] = self.prob[0]
-            accept_uids = self.coverage_dist.filter(eligible_uids)
-        return accept_uids
-
-    def get_candidates(self, sim):
-        """
-        Get candidates for treatment on this timestep. Implemented by derived classes.
-        """
-        raise NotImplementedError
-
-    def apply(self, sim):
-        """
-        Perform treatment by getting candidates, checking their eligibility, and then treating them.
-        """
-        # Get indices of who will get treated
-        treat_candidates = self.get_candidates(sim)  # NB, this needs to be implemented by derived classes
-        still_eligible = self.check_eligibility(sim)
-        treat_uids = np.intersect1d(treat_candidates, still_eligible)
-        if len(treat_uids):
-            self.outcomes = self.product.administer(sim, treat_uids)
-        return treat_uids
-
-
-class treat_num(BaseTreatment):
-    """
-    Treat a fixed number of people each timestep.
-
-    Args:
-         max_capacity (int): maximum number who can be treated each timestep
-    """
-    def __init__(self, max_capacity=None, **kwargs):
-        super().__init__(**kwargs)
-        self.queue = []
-        self.max_capacity = max_capacity
-        return
-
-    def add_to_queue(self, sim):
-        """
-        Add people who are willing to accept treatment to the queue
-        """
-        accept_inds = self.get_accept_inds(sim)
-        if len(accept_inds): self.queue += accept_inds.tolist()
-
-    def get_candidates(self, sim):
-        """
-        Get the indices of people who are candidates for treatment
-        """
-        treat_candidates = np.array([], dtype=int)
-        if len(self.queue):
-            if self.max_capacity is None or (self.max_capacity > len(self.queue)):
-                treat_candidates = self.queue[:]
-            else:
-                treat_candidates = self.queue[:self.max_capacity]
-        return sc.promotetoarray(treat_candidates)
-
-    def apply(self, sim):
-        """
-        Apply treatment. On each timestep, this method will add eligible people who are willing to accept treatment to a
-        queue, and then will treat as many people in the queue as there is capacity for.
-        """
-        self.add_to_queue(sim)
-        treat_inds = BaseTreatment.apply(self, sim) # Apply method from BaseTreatment class
-        self.queue = [e for e in self.queue if e not in treat_inds] # Recreate the queue, removing people who were treated
-        return treat_inds
-
-
-
-#%% Vaccination
-
-
-__all__ += ['BaseVaccination', 'routine_vx', 'campaign_vx']
-
-
-class BaseVaccination(Intervention):
-    """
-    Base vaccination class for determining who will receive a vaccine.
-
-    Args:
-         product        (str/Product)   : the vaccine to use
-         prob           (float/arr)     : annual probability of eligible population getting vaccinated
-         eligibility    (inds/callable) : indices OR callable that returns inds
-         label          (str)           : the name of vaccination strategy
-         kwargs         (dict)          : passed to Intervention()
-    """
-    def __init__(self, product=None, prob=None, label=None, **kwargs):
-        Intervention.__init__(self, **kwargs)
-        self.prob = sc.promotetoarray(prob)
-        self.label = label
-        self._parse_product(product)
-        self.vaccinated = ss.State('vaccinated', bool, False)
-        self.n_doses = ss.State('doses', int, 0)
-        self.ti_vaccinated = ss.State('ti_vaccinated', int, ss.INT_NAN)
-
-    def apply(self, sim):
-        """
-        Deliver the diagnostics by finding who's eligible, finding who accepts, and applying the product.
-        """
-        ti = sc.findinds(self.timepoints, sim.ti)[0]
-        prob = self.prob[ti]  # Get the proportion of people who will be tested this timestep
-        is_eligible = self.check_eligibility(sim)  # Check eligibility
-        self.coverage_dist.kwds['p'] = prob
-        accept_uids = self.coverage_dist.filter(ss.true(is_eligible))
-
-        if len(accept_uids):
-            self.product.administer(sim.people, accept_uids)
-
-            # Update people's state and dates
-            self.vaccinated[accept_uids] = True
-            self.ti_vaccinated[accept_uids] = sim.ti
-            self.n_doses[accept_uids] += 1
-
-        return accept_uids
-
-
-class routine_vx(BaseVaccination, RoutineDelivery):
-    """
-    Routine vaccination - an instance of base vaccination combined with routine delivery.
-    See base classes for a description of input arguments.
-    """
-
-    def __init__(self, product=None, prob=None, eligibility=None,
-                 start_year=None, end_year=None, years=None, **kwargs):
-
-        BaseVaccination.__init__(self, product=product, eligibility=eligibility, **kwargs)
-        RoutineDelivery.__init__(self, prob=prob, start_year=start_year, end_year=end_year, years=years)
-
-    def initialize(self, sim):
-        RoutineDelivery.initialize(self, sim)  # Initialize this first, as it ensures that prob is interpolated properly
-        BaseVaccination.initialize(self, sim)  # Initialize this next
-
-
-class campaign_vx(BaseVaccination, CampaignDelivery):
-    """
-    Campaign vaccination - an instance of base vaccination combined with campaign delivery.
-    See base classes for a description of input arguments.
-    """
-
-    def __init__(self, product=None, prob=None, eligibility=None,
-                 years=None, interpolate=True, **kwargs):
-
-        BaseVaccination.__init__(self, product=product, eligibility=eligibility, **kwargs)
-        CampaignDelivery.__init__(self, prob=prob, years=years, interpolate=interpolate)
-
-    def initialize(self, sim):
-        CampaignDelivery.initialize(self, sim) # Initialize this first, as it ensures that prob is interpolated properly
-        BaseVaccination.initialize(self, sim) # Initialize this next
-
-
+"""
+Define interventions (and analyzers)
+"""
+
+import starsim as ss
+import sciris as sc
+import numpy as np
+
+__all__ = ['Analyzer', 'Intervention']
+
+class Analyzer(ss.Module):
+
+    def __call__(self, *args, **kwargs):
+        return self.apply(*args, **kwargs)
+
+    def update_results(self, sim):
+        raise NotImplementedError
+
+
+class Intervention(ss.Module):
+
+    def __init__(self, eligibility=None, *args, **kwargs):
+        super().__init__(*args, **kwargs)
+        self.eligibility = eligibility
+        return
+
+    def __call__(self, *args, **kwargs):
+        return self.apply(*args, **kwargs)
+
+    def _parse_product(self, product):
+        """
+        Parse the product input
+        """
+        if isinstance(product, ss.Product):  # No need to do anything
+            self.product = product
+        elif isinstance(product, str):
+            self.product = self._parse_product_str(product)
+        else:
+            errormsg = f'Cannot understand {product} - please provide it as a Product.'
+            raise ValueError(errormsg)
+        return
+
+    def _parse_product_str(self, product):
+        raise NotImplementedError
+
+    def check_eligibility(self, sim):
+        """
+        Return an array of indices of agents eligible for screening at time t
+        """
+        if self.eligibility is not None:
+            is_eligible = self.eligibility(sim)
+        else:
+            is_eligible = sim.people.alive  # Probably not required
+        return is_eligible
+
+    def apply(self, sim, *args, **kwargs):
+        raise NotImplementedError
+
+    def finalize(self, sim):
+        super().finalize(sim)
+
+
+# %% Template classes for routine and campaign delivery
+__all__ += ['RoutineDelivery', 'CampaignDelivery']
+
+class RoutineDelivery(Intervention):
+    """
+    Base class for any intervention that uses routine delivery; handles interpolation of input years.
+    """
+
+    def __init__(self, years=None, start_year=None, end_year=None, prob=None, annual_prob=True, *args, **kwargs):
+        super().__init__(*args, **kwargs)
+        self.years = years
+        self.start_year = start_year
+        self.end_year = end_year
+        self.prob = sc.promotetoarray(prob)
+        self.annual_prob = annual_prob  # Determines whether the probability is annual or per timestep
+        self.coverage_dist = ss.bernoulli(p=0)  # Placeholder - initialize delivery
+        return
+
+    def initialize(self, sim):
+
+        # Validate inputs
+        if (self.years is not None) and (self.start_year is not None or self.end_year is not None):
+            errormsg = 'Provide either a list of years or a start year, not both.'
+            raise ValueError(errormsg)
+
+        # If start_year and end_year are not provided, figure them out from the provided years or the sim
+        if self.years is None:
+            if self.start_year is None: self.start_year = sim.pars['start']
+            if self.end_year is None:   self.end_year = sim.pars['end']
+        else:
+            self.start_year = self.years[0]
+            self.end_year = self.years[-1]
+
+        # More validation
+        if (self.start_year not in sim.yearvec) or (self.end_year not in sim.yearvec):
+            errormsg = 'Years must be within simulation start and end dates.'
+            raise ValueError(errormsg)
+
+        # Adjustment to get the right end point
+        adj_factor = int(1 / sim.dt) - 1 if sim.dt < 1 else 1
+
+        # Determine the timepoints at which the intervention will be applied
+        self.start_point = sc.findinds(sim.yearvec, self.start_year)[0]
+        self.end_point = sc.findinds(sim.yearvec, self.end_year)[0] + adj_factor
+        self.years = sc.inclusiverange(self.start_year, self.end_year)
+        self.timepoints = sc.inclusiverange(self.start_point, self.end_point)
+        self.yearvec = np.arange(self.start_year, self.end_year + adj_factor, sim.dt)
+
+        # Get the probability input into a format compatible with timepoints
+        if len(self.years) != len(self.prob):
+            if len(self.prob) == 1:
+                self.prob = np.array([self.prob[0]] * len(self.timepoints))
+            else:
+                errormsg = f'Length of years incompatible with length of probabilities: {len(self.years)} vs {len(self.prob)}'
+                raise ValueError(errormsg)
+        else:
+            self.prob = sc.smoothinterp(self.yearvec, self.years, self.prob, smoothness=0)
+
+        # Lastly, adjust the probability by the sim's timestep, if it's an annual probability
+        if self.annual_prob: self.prob = 1 - (1 - self.prob) ** sim.dt
+
+        return
+
+
+class CampaignDelivery(Intervention):
+    """
+    Base class for any intervention that uses campaign delivery; handles interpolation of input years.
+    """
+
+    def __init__(self, years, interpolate=None, prob=None, annual_prob=True, *args, **kwargs):
+        super().__init__(*args, **kwargs)
+        self.years = sc.promotetoarray(years)
+        self.interpolate = True if interpolate is None else interpolate
+        self.prob = sc.promotetoarray(prob)
+        self.annual_prob = annual_prob
+        return
+
+    def initialize(self, sim):
+        # Decide whether to apply the intervention at every timepoint throughout the year, or just once.
+        if self.interpolate:
+            self.timepoints = ss.true(np.isin(np.floor(sim.yearvec), np.floor(self.years)))
+        else:
+            self.timepoints = ss.true(np.isin(sim.yearvec, self.years))
+
+        # Get the probability input into a format compatible with timepoints
+        if len(self.prob) == len(self.years) and self.interpolate:
+            self.prob = sc.smoothinterp(np.arange(len(self.timepoints)), np.arange(len(self.years)), self.prob,
+                                        smoothness=0)
+        elif len(self.prob) == 1:
+            self.prob = np.array([self.prob[0]] * len(self.timepoints))
+        else:
+            errormsg = f'Length of years incompatible with length of probabilities: {len(self.years)} vs {len(self.prob)}'
+            raise ValueError(errormsg)
+
+        # Lastly, adjust the annual probability by the sim's timestep, if it's an annual probability
+        if self.annual_prob: self.prob = 1 - (1 - self.prob) ** sim.dt
+
+        return
+
+
+# %% Screening and triage
+__all__ += ['BaseTest', 'BaseScreening', 'routine_screening', 'campaign_screening', 'BaseTriage', 'routine_triage',
+            'campaign_triage']
+
+
+class BaseTest(Intervention):
+    """
+    Base class for screening and triage.
+
+    Args:
+         product        (Product)       : the diagnostic to use
+         prob           (float/arr)     : annual probability of eligible people receiving the diagnostic
+         eligibility    (inds/callable) : indices OR callable that returns inds
+         kwargs         (dict)          : passed to Intervention()
+    """
+
+    def __init__(self, product=None, prob=None, eligibility=None, **kwargs):
+        super().__init__(**kwargs)
+        self.prob = sc.promotetoarray(prob)
+        self.eligibility = eligibility
+        self._parse_product(product)
+        self.screened = ss.State('screened', bool, False)
+        self.screens = ss.State('screens', int, 0)
+        self.ti_screened = ss.State('ti_screened', int, ss.INT_NAN)
+        return
+
+    def initialize(self, sim):
+        Intervention.initialize(self, sim)
+        self.outcomes = {k: np.array([], dtype=int) for k in self.product.hierarchy}
+        return
+
+    def deliver(self, sim):
+        """
+        Deliver the diagnostics by finding who's eligible, finding who accepts, and applying the product.
+        """
+        ti = sc.findinds(self.timepoints, sim.ti)[0]
+        prob = self.prob[ti]  # Get the proportion of people who will be tested this timestep
+        is_eligible = self.check_eligibility(sim)  # Check eligibility
+        self.coverage_dist.kwds['p'] = prob
+        accept_uids = self.coverage_dist.filter(ss.true(is_eligible))
+        if len(accept_uids):
+            self.outcomes = self.product.administer(sim, accept_uids)  # Actually administer the diagnostic
+        return accept_uids
+
+    def check_eligibility(self, sim):
+        raise NotImplementedError
+
+
+class BaseScreening(BaseTest):
+    """
+    Base class for screening.
+    Args:
+        kwargs (dict): passed to BaseTest
+    """
+    def check_eligibility(self, sim):
+        """
+        Check eligibility
+        """
+        raise NotImplementedError
+
+    def apply(self, sim, module=None):
+        """
+        Perform screening by finding who's eligible, finding who accepts, and applying the product.
+        """
+        accept_uids = np.array([])
+        if sim.ti in self.timepoints:
+            accept_uids = self.deliver(sim)
+            self.screened[accept_uids] = True
+            self.screens[accept_uids] += 1
+            self.ti_screened[accept_uids] = sim.ti
+            self.results['n_screened'][sim.ti] = len(accept_uids)
+            self.results['n_dx'][sim.ti] = len(self.outcomes['positive'])
+
+        return accept_uids
+
+
+class BaseTriage(BaseTest):
+    """
+    Base class for triage.
+    Args:
+        kwargs (dict): passed to BaseTest
+    """
+    def check_eligibility(self, sim):
+        return sc.promotetoarray(self.eligibility(sim))
+
+    def apply(self, sim):
+        self.outcomes = {k: np.array([], dtype=int) for k in self.product.hierarchy}
+        accept_inds = np.array([])
+        if sim.t in self.timepoints: accept_inds = self.deliver(sim)
+        return accept_inds
+
+
+class routine_screening(BaseScreening, RoutineDelivery):
+    """
+    Routine screening - an instance of base screening combined with routine delivery.
+    See base classes for a description of input arguments.
+
+    **Examples**::
+        screen1 = ss.routine_screening(product=my_prod, prob=0.02) # Screen 2% of the eligible population every year
+        screen2 = ss.routine_screening(product=my_prod, prob=0.02, start_year=2020) # Screen 2% every year starting in 2020
+        screen3 = ss.routine_screening(product=my_prod, prob=np.linspace(0.005,0.025,5), years=np.arange(2020,2025)) # Scale up screening over 5 years starting in 2020
+    """
+
+    def __init__(self, product=None, prob=None, eligibility=None,
+                 years=None, start_year=None, end_year=None, **kwargs):
+        BaseScreening.__init__(self, product=product, eligibility=eligibility, **kwargs)
+        RoutineDelivery.__init__(self, prob=prob, start_year=start_year, end_year=end_year, years=years)
+
+    def initialize(self, sim):
+        RoutineDelivery.initialize(self, sim)  # Initialize this first, as it ensures that prob is interpolated properly
+        BaseScreening.initialize(self, sim)  # Initialize this next
+
+
+class campaign_screening(BaseScreening, CampaignDelivery):
+    """
+    Campaign screening - an instance of base screening combined with campaign delivery.
+    See base classes for a description of input arguments.
+
+    **Examples**::
+
+        screen1 = ss.campaign_screening(product=my_prod, prob=0.2, years=2030) # Screen 20% of the eligible population in 2020
+        screen2 = ss.campaign_screening(product=my_prod, prob=0.02, years=[2025,2030]) # Screen 20% of the eligible population in 2025 and again in 2030
+    """
+
+    def __init__(self, product=None, sex=None, eligibility=None,
+                 prob=None, years=None, interpolate=None, **kwargs):
+        BaseScreening.__init__(self, product=product, sex=sex, eligibility=eligibility, **kwargs)
+        CampaignDelivery.__init__(self, prob=prob, years=years, interpolate=interpolate)
+
+    def initialize(self, sim):
+        CampaignDelivery.initialize(self, sim)
+        BaseScreening.initialize(self, sim)  # Initialize this next
+
+
+class routine_triage(BaseTriage, RoutineDelivery):
+    """
+    Routine triage - an instance of base triage combined with routine delivery.
+    See base classes for a description of input arguments.
+
+    **Example**:
+        # Example: Triage positive screens into confirmatory testing
+        screened_pos = lambda sim: sim.get_intervention('screening').outcomes['positive']
+        triage = ss.routine_triage(product=my_triage, eligibility=screen_pos, prob=0.9, start_year=2030)
+    """
+
+    def __init__(self, product=None, prob=None, eligibility=None,
+                 years=None, start_year=None, end_year=None, annual_prob=None, **kwargs):
+        BaseTriage.__init__(self, product=product, eligibility=eligibility, **kwargs)
+        RoutineDelivery.__init__(self, prob=prob, start_year=start_year, end_year=end_year, years=years,
+                                 annual_prob=annual_prob)
+
+    def initialize(self, sim):
+        RoutineDelivery.initialize(self, sim)  # Initialize this first, as it ensures that prob is interpolated properly
+        BaseTriage.initialize(self, sim)  # Initialize this next
+
+
+class campaign_triage(BaseTriage, CampaignDelivery):
+    """
+    Campaign triage - an instance of base triage combined with campaign delivery.
+    See base classes for a description of input arguments.
+
+    **Examples**:
+        # Example: In 2030, triage all positive screens into confirmatory testing
+        screened_pos = lambda sim: sim.get_intervention('screening').outcomes['positive']
+        triage1 = hpv.campaign_triage(product=my_triage, eligibility=screen_pos, prob=0.9, years=2030)
+    """
+
+    def __init__(self, product=None, sex=None, eligibility=None,
+                 prob=None, years=None, interpolate=None, annual_prob=None, **kwargs):
+        BaseTriage.__init__(self, product=product, sex=sex, eligibility=eligibility, **kwargs)
+        CampaignDelivery.__init__(self, prob=prob, years=years, interpolate=interpolate, annual_prob=annual_prob)
+
+    def initialize(self, sim):
+        CampaignDelivery.initialize(self, sim)
+        BaseTriage.initialize(self, sim)
+
+
+#%% Treatment interventions
+__all__ += ['BaseTreatment', 'treat_num']
+
+
+class BaseTreatment(Intervention):
+    """
+    Base treatment class.
+
+    Args:
+         product        (str/Product)   : the treatment product to use
+         prob           (float/arr)     : probability of treatment aong those eligible
+         eligibility    (inds/callable) : indices OR callable that returns inds
+         kwargs         (dict)          : passed to Intervention()
+    """
+    def __init__(self, product=None, prob=None, eligibility=None, **kwargs):
+        super().__init__(**kwargs)
+        self.prob = sc.promotetoarray(prob)
+        self.eligibility = eligibility
+        self._parse_product(product)
+        self.coverage_dist = ss.bernoulli(p=0)  # Placeholder
+
+    def initialize(self, sim):
+        Intervention.initialize(self, sim)
+        self.outcomes = {k: np.array([], dtype=int) for k in ['unsuccessful', 'successful']} # Store outcomes on each timestep
+
+    def get_accept_inds(self, sim):
+        """
+        Get indices of people who will acccept treatment; these people are then added to a queue or scheduled for receiving treatment
+        """
+        accept_uids = np.array([], dtype=int)
+        eligible_uids = self.check_eligibility(sim)  # Apply eligiblity
+        if len(eligible_uids):
+            self.coverage_dist.kwds['p'] = self.prob[0]
+            accept_uids = self.coverage_dist.filter(eligible_uids)
+        return accept_uids
+
+    def get_candidates(self, sim):
+        """
+        Get candidates for treatment on this timestep. Implemented by derived classes.
+        """
+        raise NotImplementedError
+
+    def apply(self, sim):
+        """
+        Perform treatment by getting candidates, checking their eligibility, and then treating them.
+        """
+        # Get indices of who will get treated
+        treat_candidates = self.get_candidates(sim)  # NB, this needs to be implemented by derived classes
+        still_eligible = self.check_eligibility(sim)
+        treat_uids = np.intersect1d(treat_candidates, still_eligible)
+        if len(treat_uids):
+            self.outcomes = self.product.administer(sim, treat_uids)
+        return treat_uids
+
+
+class treat_num(BaseTreatment):
+    """
+    Treat a fixed number of people each timestep.
+
+    Args:
+         max_capacity (int): maximum number who can be treated each timestep
+    """
+    def __init__(self, max_capacity=None, **kwargs):
+        super().__init__(**kwargs)
+        self.queue = []
+        self.max_capacity = max_capacity
+        return
+
+    def add_to_queue(self, sim):
+        """
+        Add people who are willing to accept treatment to the queue
+        """
+        accept_inds = self.get_accept_inds(sim)
+        if len(accept_inds): self.queue += accept_inds.tolist()
+
+    def get_candidates(self, sim):
+        """
+        Get the indices of people who are candidates for treatment
+        """
+        treat_candidates = np.array([], dtype=int)
+        if len(self.queue):
+            if self.max_capacity is None or (self.max_capacity > len(self.queue)):
+                treat_candidates = self.queue[:]
+            else:
+                treat_candidates = self.queue[:self.max_capacity]
+        return sc.promotetoarray(treat_candidates)
+
+    def apply(self, sim):
+        """
+        Apply treatment. On each timestep, this method will add eligible people who are willing to accept treatment to a
+        queue, and then will treat as many people in the queue as there is capacity for.
+        """
+        self.add_to_queue(sim)
+        treat_inds = BaseTreatment.apply(self, sim) # Apply method from BaseTreatment class
+        self.queue = [e for e in self.queue if e not in treat_inds] # Recreate the queue, removing people who were treated
+        return treat_inds
+
+
+
+#%% Vaccination
+
+
+__all__ += ['BaseVaccination', 'routine_vx', 'campaign_vx']
+
+
+class BaseVaccination(Intervention):
+    """
+    Base vaccination class for determining who will receive a vaccine.
+
+    Args:
+         product        (str/Product)   : the vaccine to use
+         prob           (float/arr)     : annual probability of eligible population getting vaccinated
+         eligibility    (inds/callable) : indices OR callable that returns inds
+         label          (str)           : the name of vaccination strategy
+         kwargs         (dict)          : passed to Intervention()
+    """
+    def __init__(self, product=None, prob=None, label=None, **kwargs):
+        Intervention.__init__(self, **kwargs)
+        self.prob = sc.promotetoarray(prob)
+        self.label = label
+        self._parse_product(product)
+        self.vaccinated = ss.State('vaccinated', bool, False)
+        self.n_doses = ss.State('doses', int, 0)
+        self.ti_vaccinated = ss.State('ti_vaccinated', int, ss.INT_NAN)
+
+    def apply(self, sim):
+        """
+        Deliver the diagnostics by finding who's eligible, finding who accepts, and applying the product.
+        """
+        ti = sc.findinds(self.timepoints, sim.ti)[0]
+        prob = self.prob[ti]  # Get the proportion of people who will be tested this timestep
+        is_eligible = self.check_eligibility(sim)  # Check eligibility
+        self.coverage_dist.kwds['p'] = prob
+        accept_uids = self.coverage_dist.filter(ss.true(is_eligible))
+
+        if len(accept_uids):
+            self.product.administer(sim.people, accept_uids)
+
+            # Update people's state and dates
+            self.vaccinated[accept_uids] = True
+            self.ti_vaccinated[accept_uids] = sim.ti
+            self.n_doses[accept_uids] += 1
+
+        return accept_uids
+
+
+class routine_vx(BaseVaccination, RoutineDelivery):
+    """
+    Routine vaccination - an instance of base vaccination combined with routine delivery.
+    See base classes for a description of input arguments.
+    """
+
+    def __init__(self, product=None, prob=None, eligibility=None,
+                 start_year=None, end_year=None, years=None, **kwargs):
+
+        BaseVaccination.__init__(self, product=product, eligibility=eligibility, **kwargs)
+        RoutineDelivery.__init__(self, prob=prob, start_year=start_year, end_year=end_year, years=years)
+
+    def initialize(self, sim):
+        RoutineDelivery.initialize(self, sim)  # Initialize this first, as it ensures that prob is interpolated properly
+        BaseVaccination.initialize(self, sim)  # Initialize this next
+
+
+class campaign_vx(BaseVaccination, CampaignDelivery):
+    """
+    Campaign vaccination - an instance of base vaccination combined with campaign delivery.
+    See base classes for a description of input arguments.
+    """
+
+    def __init__(self, product=None, prob=None, eligibility=None,
+                 years=None, interpolate=True, **kwargs):
+
+        BaseVaccination.__init__(self, product=product, eligibility=eligibility, **kwargs)
+        CampaignDelivery.__init__(self, prob=prob, years=years, interpolate=interpolate)
+
+    def initialize(self, sim):
+        CampaignDelivery.initialize(self, sim) # Initialize this first, as it ensures that prob is interpolated properly
+        BaseVaccination.initialize(self, sim) # Initialize this next
+
+