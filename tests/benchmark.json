{
  "time": {
    "people": 0.018,
<<<<<<< HEAD
    "initialize": 0.04,
    "run": 0.446
=======
    "initialize": 0.043,
    "run": 0.355
>>>>>>> 0e80d3f2
  },
  "parameters": {
    "n_agents": 10000,
    "n_years": 20,
    "dt": 0.2
  },
<<<<<<< HEAD
  "cpu_performance": 0.32445120332868194
=======
  "cpu_performance": 0.9446053779432078
>>>>>>> 0e80d3f2
}<|MERGE_RESOLUTION|>--- conflicted
+++ resolved
@@ -1,22 +1,13 @@
 {
   "time": {
     "people": 0.018,
-<<<<<<< HEAD
     "initialize": 0.04,
     "run": 0.446
-=======
-    "initialize": 0.043,
-    "run": 0.355
->>>>>>> 0e80d3f2
   },
   "parameters": {
     "n_agents": 10000,
     "n_years": 20,
     "dt": 0.2
   },
-<<<<<<< HEAD
   "cpu_performance": 0.32445120332868194
-=======
-  "cpu_performance": 0.9446053779432078
->>>>>>> 0e80d3f2
 }